--- conflicted
+++ resolved
@@ -10,13 +10,9 @@
 /// A "precomputation".
 ///
 /// Expresses a computation to be run in advance by a single party.
-<<<<<<< HEAD
-#[derive(Debug, Clone, Default, PartialEq, Eq, Serialize, Deserialize)]
-=======
 /// This may be "multi-epoched", meaning some random coins must be resolved
 /// before other values can be computed.
-#[derive(Debug, Clone, Default, PartialEq, Serialize, Deserialize)]
->>>>>>> afa66186
+#[derive(Debug, Clone, Default, PartialEq, Eq, Serialize, Deserialize)]
 pub struct PreComp {
     /// A map from output names to the terms that compute them.
     outputs: FxHashMap<String, Term>,
@@ -42,7 +38,6 @@
 
     /// Retain only the parts of this precomputation that can be evaluated from
     /// the `known` inputs.
-<<<<<<< HEAD
     pub fn restrict_to_inputs(&mut self, known: FxHashSet<String>) {
         let os = &mut self.outputs;
         let seq = &mut self.sequence;
@@ -56,41 +51,13 @@
             } else if t.cs.iter().any(|c| to_remove.contains(c)) {
                 to_remove.insert(t);
             }
-=======
-    pub fn restrict_to_inputs(&mut self, mut known: FxHashSet<String>) {
-        // TODO: test this
-        let os = &mut self.outputs;
-        let seq = &mut self.sequence;
-        let o_tuple = term(Op::Tuple, os.values().cloned().collect());
-        let cache = &mut TermSet::new();
-        for t in PostOrderIter::new(o_tuple) {
-            if let Op::Var(ref name, _) = &t.op {
-                if !known.contains(name) {
-                    cache.insert(t);
-                }
-                continue;
-            }
-
-            if t.cs.iter().any(|c| cache.contains(c)) {
-                cache.insert(t);
-            }
-            continue;
->>>>>>> afa66186
         }
 
         seq.retain(|s| {
             let o = os.get(s).unwrap();
-<<<<<<< HEAD
             let drop = to_remove.contains(o);
             if drop {
                 os.remove(s);
-=======
-            let drop = cache.contains(o);
-            if drop {
-                os.remove(s);
-            } else {
-                known.insert(s.clone());
->>>>>>> afa66186
             }
             !drop
         });
