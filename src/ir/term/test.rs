//! Contains a number of constant terms for testing
#![allow(missing_docs)]

use super::*;
use crate::target::r1cs::trans::test::bv;
use fxhash::FxHashMap;

#[test]
fn eq() {
    let v = leaf_term(Op::Var("a".to_owned(), Sort::Bool));
    let u = leaf_term(Op::Var("a".to_owned(), Sort::Bool));
    let w = leaf_term(Op::Var("b".to_owned(), Sort::Bool));
    assert_eq!(v, u);
    assert!(v != w);
    assert!(u != w);
}

#[test]
<<<<<<< HEAD
fn map_eq_test() {
=======
fn map_test_bool_key() {
    let a1 = make_array(Sort::Bool, Sort::Bool, vec![bool(true), bool(true)]);
    let a2 = make_array(Sort::Bool, Sort::Bool, vec![bool(true), bool(false)]);
    let actual = term![Op::Map(Box::new(Op::Eq)); a1, a2];
    let expected = make_array(Sort::Bool, Sort::Bool, vec![bool(true), bool(false)]);
    assert_eq!(
        eval(&actual, &FxHashMap::default()),
        eval(&expected, &FxHashMap::default())
    );
}
#[test]
fn map_test_bv_key() {
>>>>>>> 13f9a092
    let a1 = make_array(
        Sort::BitVector(32),
        Sort::Bool,
        vec![bool(true), bool(true), bool(false), bool(false)],
    );
    let a2 = make_array(
        Sort::BitVector(32),
        Sort::Bool,
        vec![bool(true), bool(false), bool(true), bool(false)],
    );
<<<<<<< HEAD
    let t = term![Op::Map(Box::new(Op::Eq)); a1, a2];

    let val = eval(&t, &FxHashMap::default());
    println!("Value is: {}", val);
=======
    let actual = term![Op::Map(Box::new(Op::Eq)); a1, a2];
    let expected = make_array(
        Sort::BitVector(32),
        Sort::Bool,
        vec![bool(true), bool(false), bool(false), bool(true)],
    );
    assert_eq!(
        eval(&actual, &FxHashMap::default()),
        eval(&expected, &FxHashMap::default())
    );
>>>>>>> 13f9a092

    let a1 = make_array(
        Sort::BitVector(32),
        Sort::BitVector(4),
        vec![bv(0b0001, 4), bv(0b0010, 4), bv(0b0011, 4), bv(0b0100, 4)],
    );
<<<<<<< HEAD

=======
>>>>>>> 13f9a092
    let a2 = make_array(
        Sort::BitVector(32),
        Sort::BitVector(4),
        vec![bv(0b0001, 4), bv(0b0100, 4), bv(0b1001, 4), bv(0b0000, 4)],
    );
<<<<<<< HEAD

    let t_eq = term![Op::Map(Box::new(Op::Eq)); a1.clone(), a2.clone()];
    let t_add = term![Op::Map(Box::new(BV_ADD)); a1.clone(), a2.clone()];

    println!("MAP EQ  Value is: {}", eval(&t_eq, &FxHashMap::default()));
    println!("MAP ADD Value is: {}", eval(&t_add, &FxHashMap::default()))
    //let res = get_value(t)
    //let ans = true
    //assert true
=======
    let actual_eq = term![Op::Map(Box::new(Op::Eq)); a1.clone(), a2.clone()];
    let actual_add = term![Op::Map(Box::new(BV_ADD)); a1.clone(), a2.clone()];
    let expected_eq = make_array(
        Sort::BitVector(32),
        Sort::Bool,
        vec![bool(true), bool(false), bool(false), bool(false)],
    );
    let expected_add = make_array(
        Sort::BitVector(32),
        Sort::BitVector(4),
        vec![bv(0b0010, 4), bv(0b0110, 4), bv(0b1100, 4), bv(0b0100, 4)],
    );

    assert_eq!(
        eval(&actual_eq, &FxHashMap::default()),
        eval(&expected_eq, &FxHashMap::default())
    );
    assert_eq!(
        eval(&actual_add, &FxHashMap::default()),
        eval(&expected_add, &FxHashMap::default())
    );
>>>>>>> 13f9a092
}

mod type_ {
    use super::*;

    fn t() -> Term {
        let v = leaf_term(Op::Var("b".to_owned(), Sort::BitVector(4)));
        term![
            Op::BvBit(4);
            term![
                Op::BvConcat;
                v,
                term![Op::BoolToBv; leaf_term(Op::Var("c".to_owned(), Sort::Bool))]
            ]
        ]
    }

    #[test]
    fn vars() {
        let v = leaf_term(Op::Var("a".to_owned(), Sort::Bool));
        assert_eq!(check(&v), Sort::Bool);
        let v = leaf_term(Op::Var("b".to_owned(), Sort::BitVector(4)));
        assert_eq!(check(&v), Sort::BitVector(4));
        let v = t();
        assert_eq!(check(&v), Sort::Bool);
    }

    #[test]
    fn traversal() {
        let tt = t();
        assert_eq!(
            vec![
                Op::Var("c".to_owned(), Sort::Bool),
                Op::BoolToBv,
                Op::Var("b".to_owned(), Sort::BitVector(4)),
                Op::BvConcat,
                Op::BvBit(4),
            ],
            PostOrderIter::new(tt)
                .map(|t| t.op.clone())
                .collect::<Vec<_>>()
        );
    }
}

fn bool(b: bool) -> Term {
    leaf_term(Op::Const(Value::Bool(b)))
}

pub fn bool_and_tests() -> Vec<Term> {
    vec![term![
        Op::Eq;
        term![AND; bool(true), bool(false)],
        bool(false)
    ]]
}

pub fn bv_eq_tests() -> Vec<Term> {
    vec![
        term![
            Op::Eq;
            bv(0b1111, 4),
            bv(0b1111, 4)
        ],
        term![
            Op::Eq;
            bv(0b0101, 4),
            bv(0b0101, 4)
        ],
        term![
            Op::Eq;
            term![
                Op::Eq;
                bv(0b0101, 4),
                bv(0b0101, 4)
            ],
            bool(true)
        ],
        term![
            Op::Eq;
            term![
                Op::Eq;
                bv(0b0101, 4),
                bv(0b1101, 4)
            ],
            bool(false)
        ],
    ]
}

pub fn bv_le_tests() -> Vec<Term> {
    vec![
        term![
            BV_ULE;
            bv(0b1111, 4),
            bv(0b1111, 4)
        ],
        term![
            BV_ULE;
            bv(0b0101, 4),
            bv(0b0101, 4)
        ],
        term![
            Op::Eq;
            term![
                BV_ULE;
                bv(0b0101, 4),
                bv(0b0101, 4)
            ],
            bool(true)
        ],
        term![
            Op::Eq;
            term![
                BV_ULE;
                bv(0b1101, 4),
                bv(0b0101, 4)
            ],
            bool(false)
        ],
    ]
}

pub fn bv_sle_tests() -> Vec<Term> {
    vec![
        term![
            BV_SLE;
            bv(0b1111, 4),
            bv(0b1111, 4)
        ],
        term![
            BV_SLE;
            bv(0b1000, 4),
            bv(0b0111, 4)
        ],
        term![
            BV_SLE;
            bv(0b1000, 4),
            bv(0b0000, 4)
        ],
        term![
            BV_SLE;
            bv(0b1111, 4),
            bv(0b0000, 4)
        ],
        term![
            Op::Eq;
            term![
                BV_SLE;
                bv(0b0101, 4),
                bv(0b0101, 4)
            ],
            bool(true)
        ],
        term![
            Op::Eq;
            term![
                BV_SLE;
                bv(0b0101, 4),
                bv(0b1101, 4)
            ],
            bool(false)
        ],
    ]
}

pub fn bv_slt_tests() -> Vec<Term> {
    vec![
        term![
            BV_SLT;
            bv(0b0000, 4),
            bv(0b0001, 4)
        ],
        term![
            BV_SLT;
            bv(0b1111, 4),
            bv(0b0000, 4)
        ],
        term![
            BV_SLT;
            bv(0b0101, 4),
            bv(0b0110, 4)
        ],
        term![
            Op::Eq;
            term![
                BV_SLT;
                bv(0b0101, 4),
                bv(0b0101, 4)
            ],
            bool(false)
        ],
        term![
            Op::Eq;
            term![
                BV_SLT;
                bv(0b0101, 4),
                bv(0b1101, 4)
            ],
            bool(false)
        ],
    ]
}

pub fn bv_concat_tests() -> Vec<Term> {
    vec![term![
        Op::Eq;
        term![
            BV_CONCAT;
            bv(0b0101, 4),
            bv(0b0100, 4)
        ],
        bv(0b01010100, 8)
    ]]
}

pub fn bv_not_tests() -> Vec<Term> {
    vec![term![
        Op::Eq;
        term![
            BV_NOT;
            bv(0b0100, 4)
        ],
        bv(0b1011, 4)
    ]]
}

pub fn bv_neg_tests() -> Vec<Term> {
    vec![
        term![
            Op::Eq;
            term![
                BV_NEG;
                bv(0b0100, 4)
            ],
            bv(0b1100, 4)
        ],
        term![
            Op::Eq;
            term![
                BV_NEG;
                bv(0b0000, 4)
            ],
            bv(0b0000, 4)
        ],
        term![
            Op::Eq;
            term![
                BV_NEG;
                bv(0b1111, 4)
            ],
            bv(0b0001, 4)
        ],
    ]
}

pub fn bv_lt_tests() -> Vec<Term> {
    vec![
        term![
            BV_ULT;
            bv(0b0111, 4),
            bv(0b1111, 4)
        ],
        term![
            BV_ULT;
            bv(0b0101, 4),
            bv(0b1101, 4)
        ],
        term![
            Op::Eq;
            term![
                BV_ULT;
                bv(0b0101, 4),
                bv(0b0101, 4)
            ],
            bool(false)
        ],
        term![
            Op::Eq;
            term![
                BV_ULT;
                bv(0b0101, 4),
                bv(0b1101, 4)
            ],
            bool(false)
        ],
    ]
}

pub fn bv_and_tests() -> Vec<Term> {
    vec![
        term![
            Op::Eq;
            term![BV_AND; bv(0b1111,4), bv(0b1111,4)],
            bv(0b1111, 4)
        ],
        term![
            Op::Eq;
            term![BV_AND; bv(0b0111,4), bv(0b1101,4)],
            bv(0b0101, 4)
        ],
    ]
}
pub fn bv_or_tests() -> Vec<Term> {
    vec![
        term![
            Op::Eq;
            term![BV_OR; bv(0b1111,4), bv(0b1111,4)],
            bv(0b1111, 4)
        ],
        term![
            Op::Eq;
            term![BV_OR; bv(0b0111,4), bv(0b0101,4)],
            bv(0b0111, 4)
        ],
    ]
}
pub fn bv_add_tests() -> Vec<Term> {
    vec![
        term![
            Op::Eq;
            term![BV_ADD; bv(0b1111,4), bv(0b1111,4)],
            bv(0b1110, 4)
        ],
        term![
            Op::Eq;
            term![BV_ADD; bv(0b1111,4), bv(0b0101,4)],
            bv(0b0100, 4)
        ],
        term![
            Op::Eq;
            term![BV_ADD; bv(0b1111,4), bv(0b1111,4), bv(0b1111,4), bv(0b1111,4)],
            bv(0b1100, 4)
        ],
        term![
            Op::Eq;
            term![BV_ADD; bv(0b1111,4), bv(0b1111,4), bv(0b1111,4)],
            bv(0b1101, 4)
        ],
        term![
            Op::Eq;
            term![BV_ADD; bv(0b0000,4), bv(0b1110,4), bv(0b0000,4), bv(0b0000,4)],
            bv(0b1110, 4)
        ],
    ]
}
pub fn bv_mul_tests() -> Vec<Term> {
    vec![
        term![
            Op::Eq;
            term![BV_MUL; bv(0b0001,4)],
            bv(0b0001, 4)
        ],
        term![
            Op::Eq;
            term![BV_MUL; bv(0b0000,4), bv(0b1111,4)],
            bv(0b0000, 4)
        ],
        term![
            Op::Eq;
            term![BV_MUL; bv(0b0010,4), bv(0b1111,4)],
            bv(0b1110, 4)
        ],
        term![
            Op::Eq;
            term![BV_MUL; bv(0b1001,4), bv(0b0101,4)],
            bv(0b1101, 4)
        ],
    ]
}

pub fn bv_sext_tests() -> Vec<Term> {
    vec![
        term![
            Op::Eq;
            term![
                Op::BvSext(2);
                bv(0b10, 2)
            ],
            bv(0b1110, 4)
        ],
        term![
            Op::Eq;
            term![
                Op::BvSext(2);
                bv(0b01, 2)
            ],
            bv(0b0001, 4)
        ],
        term![
            Op::Eq;
            term![
                Op::BvSext(2);
                term![BV_ADD; bv(0b01, 2), bv(0b01, 2)]
            ],
            bv(0b1110, 4)
        ],
    ]
}

pub fn bv_uext_tests() -> Vec<Term> {
    vec![
        term![
            Op::Eq;
            term![
                Op::BvUext(2);
                bv(0b10, 2)
            ],
            bv(0b0010, 4)
        ],
        term![
            Op::Eq;
            term![
                Op::BvUext(2);
                term![BV_ADD; bv(0b01, 2), bv(0b01, 2)]
            ],
            bv(0b0010, 4)
        ],
        term![
            Op::Eq;
            term![
                Op::BvUext(2);
                bv(0b01, 2)
            ],
            bv(0b0001, 4)
        ],
    ]
}
pub fn bv_sub_tests() -> Vec<Term> {
    vec![
        term![
            Op::Eq;
            term![BV_SUB; bv(0b1111,4), bv(0b1111,4)],
            bv(0b0000, 4)
        ],
        term![
            Op::Eq;
            term![BV_SUB; bv(0b1111,4), bv(0b0000,4)],
            bv(0b1111, 4)
        ],
        term![
            Op::Eq;
            term![BV_SUB; bv(0b1111,4), bv(0b1110,4)],
            bv(0b0001, 4)
        ],
        term![
            Op::Eq;
            term![BV_SUB; bv(0b0000,4), bv(0b1111,4)],
            bv(0b0001, 4)
        ],
    ]
}<|MERGE_RESOLUTION|>--- conflicted
+++ resolved
@@ -16,9 +16,6 @@
 }
 
 #[test]
-<<<<<<< HEAD
-fn map_eq_test() {
-=======
 fn map_test_bool_key() {
     let a1 = make_array(Sort::Bool, Sort::Bool, vec![bool(true), bool(true)]);
     let a2 = make_array(Sort::Bool, Sort::Bool, vec![bool(true), bool(false)]);
@@ -31,7 +28,6 @@
 }
 #[test]
 fn map_test_bv_key() {
->>>>>>> 13f9a092
     let a1 = make_array(
         Sort::BitVector(32),
         Sort::Bool,
@@ -42,12 +38,6 @@
         Sort::Bool,
         vec![bool(true), bool(false), bool(true), bool(false)],
     );
-<<<<<<< HEAD
-    let t = term![Op::Map(Box::new(Op::Eq)); a1, a2];
-
-    let val = eval(&t, &FxHashMap::default());
-    println!("Value is: {}", val);
-=======
     let actual = term![Op::Map(Box::new(Op::Eq)); a1, a2];
     let expected = make_array(
         Sort::BitVector(32),
@@ -58,33 +48,17 @@
         eval(&actual, &FxHashMap::default()),
         eval(&expected, &FxHashMap::default())
     );
->>>>>>> 13f9a092
 
     let a1 = make_array(
         Sort::BitVector(32),
         Sort::BitVector(4),
         vec![bv(0b0001, 4), bv(0b0010, 4), bv(0b0011, 4), bv(0b0100, 4)],
     );
-<<<<<<< HEAD
-
-=======
->>>>>>> 13f9a092
     let a2 = make_array(
         Sort::BitVector(32),
         Sort::BitVector(4),
         vec![bv(0b0001, 4), bv(0b0100, 4), bv(0b1001, 4), bv(0b0000, 4)],
     );
-<<<<<<< HEAD
-
-    let t_eq = term![Op::Map(Box::new(Op::Eq)); a1.clone(), a2.clone()];
-    let t_add = term![Op::Map(Box::new(BV_ADD)); a1.clone(), a2.clone()];
-
-    println!("MAP EQ  Value is: {}", eval(&t_eq, &FxHashMap::default()));
-    println!("MAP ADD Value is: {}", eval(&t_add, &FxHashMap::default()))
-    //let res = get_value(t)
-    //let ans = true
-    //assert true
-=======
     let actual_eq = term![Op::Map(Box::new(Op::Eq)); a1.clone(), a2.clone()];
     let actual_add = term![Op::Map(Box::new(BV_ADD)); a1.clone(), a2.clone()];
     let expected_eq = make_array(
@@ -106,7 +80,6 @@
         eval(&actual_add, &FxHashMap::default()),
         eval(&expected_add, &FxHashMap::default())
     );
->>>>>>> 13f9a092
 }
 
 mod type_ {
