//! IR term definition
//!
//! Generally based on SMT-LIB, and its theories.
//!
//! The most important types and functions are:
//!
//!    * Term structure
//!       * [Term]: perfectly-shared terms. Think of them as shared pointers to
//!       * [TermData]: the underlying term. An operator and some children.
//!       * [Op]: an operator
//!    * Term types
//!       * [Sort]: the type of a term
//!       * [check]: get the type of a term
//!    * Term construction
//!       * [term!]: from an operator and a syntactic list of children
//!       * [leaf_term]: from an operator alone
//!       * [term()]: from an operator and vector of children
//!    * Term data-structures and algorithms
//!       * [TermMap], [TermSet]: maps from and sets of terms
//!       * [PostOrderIter]: an iterator over the descendents of a term. Children-first.
//!    * [Computation]: a collection of variables and assertions about them
//!    * [Value]: a variable-free (and evaluated) term
//!
use crate::util::once::OnceQueue;
use fxhash::{FxHashMap, FxHashSet};
use hashconsing::{HConsed, WHConsed};
use lazy_static::lazy_static;
use log::debug;
use rug::Integer;
use std::collections::BTreeMap;
use std::fmt::{self, Debug, Display, Formatter};
use std::sync::{Arc, RwLock};

pub mod bv;
pub mod dist;
pub mod extras;
pub mod field;
pub mod text;
pub mod ty;

pub use bv::BitVector;
pub use field::FieldElem;
pub use ty::{check, check_rec, TypeError, TypeErrorReason};

#[derive(Clone, PartialEq, Eq, Hash, Debug)]
/// An operator
pub enum Op {
    /// a variable
    Var(String, Sort),
    /// a constant
    Const(Value),

    /// if-then-else: ternary
    Ite,
    /// equality
    Eq,

    /// bit-vector binary operator
    BvBinOp(BvBinOp),
    /// bit-vector binary predicate
    BvBinPred(BvBinPred),
    /// bit-vector n-ary operator
    BvNaryOp(BvNaryOp),
    /// bit-vector unary operator
    BvUnOp(BvUnOp),
    /// single-bit bit-vector from a boolean
    BoolToBv,
    /// Get bits (high) through (low) from the underlying bit-vector.
    ///
    /// Zero-indexed and inclusive.
    BvExtract(usize, usize),
    /// bit-vector concatenation. n-ary. Low-index arguements map to high-order bits
    BvConcat,
    /// add this many zero bits
    BvUext(usize),
    /// add this many sign-extend bits
    BvSext(usize),
    /// translate a prime-field element into a certain-width bit-vector.
    PfToBv(usize),

    /// boolean implication (binary)
    Implies,
    /// boolean n-ary operator
    BoolNaryOp(BoolNaryOp),
    /// boolean not
    Not,
    /// get this index bit from an input bit-vector
    BvBit(usize),
    // Ternary majority operator.
    /// boolean majority (ternary)
    BoolMaj,

    /// floating-point binary operator
    FpBinOp(FpBinOp),
    /// floating-point binary predicate
    FpBinPred(FpBinPred),
    /// floating-point unary predicate
    FpUnPred(FpUnPred),
    /// floating-point unary operator
    FpUnOp(FpUnOp),
    //FpFma,
    /// cast bit-vector to floating-point, as bits
    BvToFp,
    /// translate the (unsigned) bit-vector number represented by the argument to a floating-point
    /// value of this width.
    UbvToFp(usize),
    /// translate the (signed) bit-vector number represented by the argument to a floating-point
    /// value of this width.
    SbvToFp(usize),
    // dest width
    /// translate the number represented by the argument to a floating-point value of this width.
    FpToFp(usize),

    /// Prime-field unary operator
    PfUnOp(PfUnOp),
    /// Prime-field n-ary operator
    PfNaryOp(PfNaryOp),
    /// Unsigned bit-vector to prime-field
    ///
    /// Takes the modulus.
    UbvToPf(Arc<Integer>),

    /// Binary operator, with arguments (array, index).
    ///
    /// Gets the value at index in array.
    Select,
    /// Ternary operator, with arguments (array, index, value).
    ///
    /// Makes an array equal to `array`, but with `value` at `index`.
    Store,

    /// Assemble n things into a tuple
    Tuple,
    /// Get the n'th element of a tuple
    Field(usize),
    /// Update (tuple, element)
    Update(usize),
}

/// Boolean AND
pub const AND: Op = Op::BoolNaryOp(BoolNaryOp::And);
/// Boolean OR
pub const OR: Op = Op::BoolNaryOp(BoolNaryOp::Or);
/// Boolean XOR
pub const XOR: Op = Op::BoolNaryOp(BoolNaryOp::Xor);
/// Boolean NOT
pub const NOT: Op = Op::Not;
/// Equal to
pub const EQ: Op = Op::Eq;
/// If-then-else
pub const ITE: Op = Op::Ite;
/// Boolean implication
pub const IMPLIES: Op = Op::Implies;
/// Bit-vector AND
pub const BV_AND: Op = Op::BvNaryOp(BvNaryOp::And);
/// Bit-vector OR
pub const BV_OR: Op = Op::BvNaryOp(BvNaryOp::Or);
/// Bit-vector XOR
pub const BV_XOR: Op = Op::BvNaryOp(BvNaryOp::Xor);
/// Bit-vector multiplication
pub const BV_MUL: Op = Op::BvNaryOp(BvNaryOp::Mul);
/// Bit-vector addition
pub const BV_ADD: Op = Op::BvNaryOp(BvNaryOp::Add);
/// Bit-vector subtraction
pub const BV_SUB: Op = Op::BvBinOp(BvBinOp::Sub);
/// Bit-vector unsigned division
pub const BV_UDIV: Op = Op::BvBinOp(BvBinOp::Udiv);
/// Bit-vector unsigned remainder
pub const BV_UREM: Op = Op::BvBinOp(BvBinOp::Urem);
/// Bit-vector shift left
pub const BV_SHL: Op = Op::BvBinOp(BvBinOp::Shl);
/// Bit-vector logical shift right
pub const BV_LSHR: Op = Op::BvBinOp(BvBinOp::Lshr);
/// Bit-vector arithmetic shift right
pub const BV_ASHR: Op = Op::BvBinOp(BvBinOp::Ashr);
/// Bit-vector negation
pub const BV_NEG: Op = Op::BvUnOp(BvUnOp::Neg);
/// Bit-vector not
pub const BV_NOT: Op = Op::BvUnOp(BvUnOp::Not);
/// Bit-vector unsigned less than
pub const BV_ULT: Op = Op::BvBinPred(BvBinPred::Ult);
/// Bit-vector unsigned greater than
pub const BV_UGT: Op = Op::BvBinPred(BvBinPred::Ugt);
/// Bit-vector unsigned less than or equal
pub const BV_ULE: Op = Op::BvBinPred(BvBinPred::Ule);
/// Bit-vector unsigned greater than or equal
pub const BV_UGE: Op = Op::BvBinPred(BvBinPred::Uge);
/// Bit-vector signed less than
pub const BV_SLT: Op = Op::BvBinPred(BvBinPred::Slt);
/// Bit-vector signed greater than
pub const BV_SGT: Op = Op::BvBinPred(BvBinPred::Sgt);
/// Bit-vector signed less than or equal
pub const BV_SLE: Op = Op::BvBinPred(BvBinPred::Sle);
/// Bit-vector signed greater than or equal
pub const BV_SGE: Op = Op::BvBinPred(BvBinPred::Sge);
/// Bit-vector of length one, from boolean
pub const BOOL_TO_BV: Op = Op::BoolToBv;
/// Bit-vector concatenation (high || low). N-ary.
pub const BV_CONCAT: Op = Op::BvConcat;
/// prime-field negation
pub const PF_NEG: Op = Op::PfUnOp(PfUnOp::Neg);
/// prime-field reciprocal
pub const PF_RECIP: Op = Op::PfUnOp(PfUnOp::Recip);
/// prime-field addition
pub const PF_ADD: Op = Op::PfNaryOp(PfNaryOp::Add);
/// prime-field multiplication
pub const PF_MUL: Op = Op::PfNaryOp(PfNaryOp::Mul);

impl Op {
    /// Number of arguments for this operator. `None` if n-ary.
    pub fn arity(&self) -> Option<usize> {
        match self {
            Op::Ite => Some(3),
            Op::Eq => Some(2),
            Op::Var(_, _) => Some(0),
            Op::Const(_) => Some(0),
            Op::BvBinOp(_) => Some(2),
            Op::BvBinPred(_) => Some(2),
            Op::BvNaryOp(_) => None,
            Op::BvUnOp(_) => Some(1),
            Op::BoolToBv => Some(1),
            Op::BvExtract(_, _) => Some(1),
            Op::BvConcat => None,
            Op::BvUext(_) => Some(1),
            Op::BvSext(_) => Some(1),
            Op::PfToBv(_) => Some(1),
            Op::Implies => Some(2),
            Op::BoolNaryOp(_) => None,
            Op::Not => Some(1),
            Op::BvBit(_) => Some(1),
            Op::BoolMaj => Some(3),
            Op::FpBinOp(_) => Some(2),
            Op::FpBinPred(_) => Some(2),
            Op::FpUnPred(_) => Some(1),
            Op::FpUnOp(_) => Some(1),
            Op::BvToFp => Some(1),
            Op::UbvToFp(_) => Some(1),
            Op::SbvToFp(_) => Some(1),
            Op::FpToFp(_) => Some(1),
            Op::PfUnOp(_) => Some(1),
            Op::PfNaryOp(_) => None,
            Op::UbvToPf(_) => Some(1),
            Op::Select => Some(2),
            Op::Store => Some(3),
            Op::Tuple => None,
            Op::Field(_) => Some(1),
            Op::Update(_) => Some(2),
        }
    }
}

impl Display for Op {
    fn fmt(&self, f: &mut Formatter) -> fmt::Result {
        match self {
            Op::Ite => write!(f, "ite"),
            Op::Eq => write!(f, "="),
            Op::Var(n, _) => write!(f, "{}", n),
            Op::Const(c) => write!(f, "{}", c),
            Op::BvBinOp(a) => write!(f, "{}", a),
            Op::BvBinPred(a) => write!(f, "{}", a),
            Op::BvNaryOp(a) => write!(f, "{}", a),
            Op::BvUnOp(a) => write!(f, "{}", a),
            Op::BoolToBv => write!(f, "bool2bv"),
            Op::BvExtract(a, b) => write!(f, "(extract {} {})", a, b),
            Op::BvConcat => write!(f, "concat"),
            Op::BvUext(a) => write!(f, "(uext {})", a),
            Op::BvSext(a) => write!(f, "(sext {})", a),
            Op::PfToBv(a) => write!(f, "(pf2bv {})", a),
            Op::Implies => write!(f, "=>"),
            Op::BoolNaryOp(a) => write!(f, "{}", a),
            Op::Not => write!(f, "not"),
            Op::BvBit(a) => write!(f, "(bit {})", a),
            Op::BoolMaj => write!(f, "maj"),
            Op::FpBinOp(a) => write!(f, "{}", a),
            Op::FpBinPred(a) => write!(f, "{}", a),
            Op::FpUnPred(a) => write!(f, "{}", a),
            Op::FpUnOp(a) => write!(f, "{}", a),
            Op::BvToFp => write!(f, "bv2fp"),
            Op::UbvToFp(a) => write!(f, "(ubv2fp {})", a),
            Op::SbvToFp(a) => write!(f, "(sbv2fp {})", a),
            Op::FpToFp(a) => write!(f, "(fp2fp {})", a),
            Op::PfUnOp(a) => write!(f, "{}", a),
            Op::PfNaryOp(a) => write!(f, "{}", a),
            Op::UbvToPf(a) => write!(f, "(bv2pf {})", a),
            Op::Select => write!(f, "select"),
            Op::Store => write!(f, "store"),
            Op::Tuple => write!(f, "tuple"),
            Op::Field(i) => write!(f, "(field {})", i),
            Op::Update(i) => write!(f, "(update {})", i),
        }
    }
}

#[derive(Clone, PartialEq, Eq, Hash, Debug)]
/// Boolean n-ary operator
pub enum BoolNaryOp {
    /// Boolean AND
    And,
    /// Boolean XOR
    Xor,
    /// Boolean OR
    Or,
}

impl Display for BoolNaryOp {
    fn fmt(&self, f: &mut Formatter) -> fmt::Result {
        match self {
            BoolNaryOp::And => write!(f, "and"),
            BoolNaryOp::Or => write!(f, "or"),
            BoolNaryOp::Xor => write!(f, "xor"),
        }
    }
}

#[derive(Clone, PartialEq, Eq, Hash, Debug)]
/// Bit-vector binary operator
pub enum BvBinOp {
    /// Bit-vector (-)
    Sub,
    /// Bit-vector (/)
    Udiv,
    /// Bit-vector (%)
    Urem,
    /// Bit-vector (<<)
    Shl,
    /// Bit-vector arithmetic (sign extend) (>>)
    Ashr,
    /// Bit-vector logical (zero fill) (>>)
    Lshr,
}

impl Display for BvBinOp {
    fn fmt(&self, f: &mut Formatter) -> fmt::Result {
        match self {
            BvBinOp::Sub => write!(f, "bvsub"),
            BvBinOp::Udiv => write!(f, "bvudiv"),
            BvBinOp::Urem => write!(f, "bvurem"),
            BvBinOp::Shl => write!(f, "bvshl"),
            BvBinOp::Ashr => write!(f, "bvashr"),
            BvBinOp::Lshr => write!(f, "bvlshr"),
        }
    }
}

#[derive(Clone, PartialEq, Eq, Hash, Debug)]
/// Bit-vector binary predicate
pub enum BvBinPred {
    // TODO: add overflow predicates.
    /// Bit-vector unsigned (<)
    Ult,
    /// Bit-vector unsigned (>)
    Ugt,
    /// Bit-vector unsigned (<=)
    Ule,
    /// Bit-vector unsigned (>=)
    Uge,
    /// Bit-vector signed (<)
    Slt,
    /// Bit-vector signed (>)
    Sgt,
    /// Bit-vector signed (<=)
    Sle,
    /// Bit-vector signed (>=)
    Sge,
}

impl Display for BvBinPred {
    fn fmt(&self, f: &mut Formatter) -> fmt::Result {
        match self {
            BvBinPred::Ult => write!(f, "bvult"),
            BvBinPred::Ugt => write!(f, "bvugt"),
            BvBinPred::Ule => write!(f, "bvule"),
            BvBinPred::Uge => write!(f, "bvuge"),
            BvBinPred::Slt => write!(f, "bvslt"),
            BvBinPred::Sgt => write!(f, "bvsgt"),
            BvBinPred::Sle => write!(f, "bvsle"),
            BvBinPred::Sge => write!(f, "bvsge"),
        }
    }
}

#[derive(Clone, PartialEq, Eq, Hash, Debug)]
/// Bit-vector n-ary operator
pub enum BvNaryOp {
    /// Bit-vector (+)
    Add,
    /// Bit-vector (*)
    Mul,
    /// Bit-vector bitwise OR
    Or,
    /// Bit-vector bitwise AND
    And,
    /// Bit-vector bitwise XOR
    Xor,
}

impl Display for BvNaryOp {
    fn fmt(&self, f: &mut Formatter) -> fmt::Result {
        match self {
            BvNaryOp::Add => write!(f, "bvadd"),
            BvNaryOp::Mul => write!(f, "bvmul"),
            BvNaryOp::Or => write!(f, "bvor"),
            BvNaryOp::And => write!(f, "bvand"),
            BvNaryOp::Xor => write!(f, "bvxor"),
        }
    }
}

#[derive(Clone, PartialEq, Eq, Hash, Debug)]
/// Bit-vector unary operator
pub enum BvUnOp {
    /// Bit-vector bitwise not
    Not,
    /// Bit-vector two's complement negation
    Neg,
}

impl Display for BvUnOp {
    fn fmt(&self, f: &mut Formatter) -> fmt::Result {
        match self {
            BvUnOp::Not => write!(f, "bvnot"),
            BvUnOp::Neg => write!(f, "bvneg"),
        }
    }
}

#[derive(Clone, PartialEq, Eq, Hash, Debug)]
/// Floating-point binary operator
pub enum FpBinOp {
    /// Floating-point (+)
    Add,
    /// Floating-point (*)
    Mul,
    /// Floating-point (-)
    Sub,
    /// Floating-point (/)
    Div,
    /// Floating-point (%)
    Rem,
    /// Floating-point max
    Max,
    /// Floating-point min
    Min,
}

impl Display for FpBinOp {
    fn fmt(&self, f: &mut Formatter) -> fmt::Result {
        match self {
            FpBinOp::Add => write!(f, "fpadd"),
            FpBinOp::Mul => write!(f, "fpmul"),
            FpBinOp::Sub => write!(f, "fpsub"),
            FpBinOp::Div => write!(f, "fpdiv"),
            FpBinOp::Rem => write!(f, "fprem"),
            FpBinOp::Max => write!(f, "fpmax"),
            FpBinOp::Min => write!(f, "fpmin"),
        }
    }
}

#[derive(Clone, PartialEq, Eq, Hash, Debug)]
/// Floating-point unary operator
pub enum FpUnOp {
    /// Floating-point unary negation
    Neg,
    /// Floating-point absolute value
    Abs,
    /// Floating-point square root
    Sqrt,
    /// Floating-point round
    Round,
}

impl Display for FpUnOp {
    fn fmt(&self, f: &mut Formatter) -> fmt::Result {
        match self {
            FpUnOp::Neg => write!(f, "fpneg"),
            FpUnOp::Abs => write!(f, "fpabs"),
            FpUnOp::Sqrt => write!(f, "fpsqrt"),
            FpUnOp::Round => write!(f, "fpround"),
        }
    }
}

#[derive(Clone, PartialEq, Eq, Hash, Debug)]
/// Floating-point binary predicate
pub enum FpBinPred {
    /// Floating-point (<=)
    Le,
    /// Floating-point (<)
    Lt,
    /// Floating-point (=)
    Eq,
    /// Floating-point (>=)
    Ge,
    /// Floating-point (>)
    Gt,
}

impl Display for FpBinPred {
    fn fmt(&self, f: &mut Formatter) -> fmt::Result {
        match self {
            FpBinPred::Le => write!(f, "fple"),
            FpBinPred::Lt => write!(f, "fplt"),
            FpBinPred::Eq => write!(f, "fpeq"),
            FpBinPred::Ge => write!(f, "fpge"),
            FpBinPred::Gt => write!(f, "fpgt"),
        }
    }
}

#[derive(Clone, PartialEq, Eq, Hash, Debug)]
/// Floating-point unary predicate
pub enum FpUnPred {
    /// Is this normal?
    Normal,
    /// Is this subnormal?
    Subnormal,
    /// Is this zero (or negative zero)?
    Zero,
    /// Is this infinite?
    Infinite,
    /// Is this not-a-number?
    Nan,
    /// Is this negative?
    Negative,
    /// Is this positive?
    Positive,
}

impl Display for FpUnPred {
    fn fmt(&self, f: &mut Formatter) -> fmt::Result {
        match self {
            FpUnPred::Normal => write!(f, "fpnormal"),
            FpUnPred::Subnormal => write!(f, "fpsubnormal"),
            FpUnPred::Zero => write!(f, "fpzero"),
            FpUnPred::Infinite => write!(f, "fpinfinite"),
            FpUnPred::Nan => write!(f, "fpnan"),
            FpUnPred::Negative => write!(f, "fpnegative"),
            FpUnPred::Positive => write!(f, "fppositive"),
        }
    }
}

#[derive(Clone, PartialEq, Eq, Hash, Debug)]
/// Finite field n-ary operator
pub enum PfNaryOp {
    /// Finite field (+)
    Add,
    /// Finite field (*)
    Mul,
}

impl Display for PfNaryOp {
    fn fmt(&self, f: &mut Formatter) -> fmt::Result {
        match self {
            PfNaryOp::Add => write!(f, "+"),
            PfNaryOp::Mul => write!(f, "*"),
        }
    }
}

#[derive(Clone, PartialEq, Eq, Hash, Debug)]
/// Finite field n-ary operator
pub enum PfUnOp {
    /// Finite field negation
    Neg,
    /// Finite field reciprocal
    Recip,
}

impl Display for PfUnOp {
    fn fmt(&self, f: &mut Formatter) -> fmt::Result {
        match self {
            PfUnOp::Neg => write!(f, "-"),
            PfUnOp::Recip => write!(f, "pfrecip"),
        }
    }
}

#[derive(Clone, PartialEq, Eq, Hash)]
/// A term: an operator applied to arguements
pub struct TermData {
    /// the operator
    pub op: Op,
    /// the arguments
    pub cs: Vec<Term>,
}

impl Display for TermData {
    fn fmt(&self, f: &mut Formatter) -> fmt::Result {
        if self.op.arity() == Some(0) {
            write!(f, "{}", self.op)
        } else {
            write!(f, "({}", self.op)?;
            for c in &self.cs {
                write!(f, " {}", c)?;
            }
            write!(f, ")")
        }
    }
}

impl Debug for TermData {
    fn fmt(&self, f: &mut Formatter) -> fmt::Result {
        write!(f, "{}", self)
    }
}

#[derive(Clone, PartialEq, Debug, PartialOrd)]
/// An IR value (aka literal)
pub enum Value {
    /// Bit-vector
    BitVector(BitVector),
    /// f32
    F32(f32),
    /// f64
    F64(f64),
    /// Arbitrary-precision integer
    Int(Integer),
    /// Finite field element
    Field(FieldElem),
    /// Boolean
    Bool(bool),
    /// Array
    Array(Array),
    /// Tuple
    Tuple(Box<[Value]>),
}

#[derive(Clone, PartialEq, Debug, PartialOrd, Hash)]
/// An IR array value.
///
/// A sized, space array.
pub struct Array {
    /// Key sort
    pub key_sort: Sort,
    /// Default (fill) value. What is stored when a key is missing from the next member
    pub default: Box<Value>,
    /// Key-> Value map
    pub map: BTreeMap<Value, Value>,
    /// Size of array. There are this many valid keys.
    pub size: usize,
}

impl Array {
    /// Create a new [Array] from components
    pub fn new(
        key_sort: Sort,
        default: Box<Value>,
        map: BTreeMap<Value, Value>,
        size: usize,
    ) -> Self {
        if key_sort.default_value().as_usize().is_none() {
            panic!(
                "IR Arrays cannot have {} index (Int, BitVector, Bool, or Field only)",
                key_sort
            );
        }
        Self {
            key_sort,
            default,
            map,
            size,
        }
    }
    /// Create a new, default-initialized [Array]
    pub fn default(key_sort: Sort, val_sort: &Sort, size: usize) -> Self {
        Self::new(
            key_sort,
            Box::new(val_sort.default_value()),
            Default::default(),
            size,
        )
    }

    // consistency check for index
    fn check_idx(&self, idx: &Value) {
        if idx.sort() != self.key_sort {
            panic!(
                "Tried to index array with key {}, but {} was expected",
                idx.sort(),
                self.key_sort
            );
        }
        match idx.as_usize() {
            Some(idx_u) if idx_u < self.size => (),
            Some(idx_u) => panic!(
                "IR Array out of range: accessed {}, size is {}",
                idx_u, self.size
            ),
            _ => panic!("IR Array index {} not convertible to usize", idx),
        }
    }

    // consistency check for value
    fn check_val(&self, vsrt: Sort) {
        if vsrt != self.default.sort() {
            panic!(
                "Attempted to store {} to an array of {}",
                vsrt,
                self.default.sort()
            );
        }
    }

    /// Store
    pub fn store(mut self, idx: Value, val: Value) -> Self {
        self.check_idx(&idx);
        self.check_val(val.sort());
        self.map.insert(idx, val);
        self
    }

    /// Select
    pub fn select(&self, idx: &Value) -> Value {
        self.check_idx(idx);
        self.map.get(idx).unwrap_or(&*self.default).clone()
    }
}

impl Display for Value {
    fn fmt(&self, f: &mut Formatter) -> fmt::Result {
        match self {
            Value::Bool(b) => write!(f, "{}", b),
            Value::F32(b) => write!(f, "{}", b),
            Value::F64(b) => write!(f, "{}", b),
            Value::Int(b) => write!(f, "{}", b),
            Value::Field(b) => write!(f, "{}", b),
            Value::BitVector(b) => write!(f, "{}", b),
            Value::Tuple(fields) => {
<<<<<<< HEAD
                write!(f, "(#t ")?;
                for field in fields {
=======
                write!(f, "(tuple")?;
                for field in fields.iter() {
>>>>>>> 7a1e62a6
                    write!(f, " {}", field)?;
                }
                write!(f, ")")
            }
            Value::Array(a) => write!(f, "{}", a),
        }
    }
}

impl Display for Array {
    fn fmt(&self, f: &mut Formatter) -> fmt::Result {
<<<<<<< HEAD
        write!(f, "(#a {} {} {} (", self.key_sort, self.default, self.size,)?;
        for (k, v) in &self.map {
            write!(f, " ({} {})", k, v)?;
        }
        write!(f, " ))",)
=======
        write!(
            f,
            "(array default:{} size:{} {:?})",
            self.default, self.size, self.map
        )
>>>>>>> 7a1e62a6
    }
}

impl std::cmp::Eq for Value {}
// We walk in danger here, intentionally. One day we may fix it.
// FP is the heart of the problem.
#[allow(clippy::derive_ord_xor_partial_ord)]
impl std::cmp::Ord for Value {
    fn cmp(&self, o: &Self) -> std::cmp::Ordering {
        self.partial_cmp(o).expect("broken Value cmp")
    }
}
// We walk in danger here, intentionally. One day we may fix it.
// FP is the heart of the problem.
#[allow(clippy::derive_hash_xor_eq)]
impl std::hash::Hash for Value {
    fn hash<H: std::hash::Hasher>(&self, state: &mut H) {
        match self {
            Value::BitVector(bv) => bv.hash(state),
            Value::F32(bv) => bv.to_bits().hash(state),
            Value::F64(bv) => bv.to_bits().hash(state),
            Value::Int(bv) => bv.hash(state),
            Value::Field(bv) => bv.hash(state),
            Value::Bool(bv) => bv.hash(state),
            Value::Array(a) => a.hash(state),
            Value::Tuple(s) => {
                s.hash(state);
            }
        }
    }
}

#[derive(Clone, PartialEq, Eq, Hash, Debug, PartialOrd, Ord)]
/// The "type" of an IR term
pub enum Sort {
    /// bit-vectors of this width
    BitVector(usize),
    /// f32s
    F32,
    /// f64s
    F64,
    /// arbitrary-precision integer
    Int,
    /// prime field, integers mod this modulus
    Field(Arc<Integer>),
    /// boolean
    Bool,
    /// Array from one sort to another, of fixed size.
    ///
    /// size presumes an order, and a zero, for the key sort.
    Array(Box<Sort>, Box<Sort>, usize),
    /// A tuple
    Tuple(Box<[Sort]>),
}

impl Sort {
    #[track_caller]
    /// Unwrap the bitsize of this bit-vector, panicking otherwise.
    pub fn as_bv(&self) -> usize {
        if let Sort::BitVector(w) = self {
            *w
        } else {
            panic!("{} is not a bit-vector", self)
        }
    }

    #[track_caller]
    /// Unwrap the modulus of this prime field, panicking otherwise.
    pub fn as_pf(&self) -> Arc<Integer> {
        if let Sort::Field(w) = self {
            w.clone()
        } else {
            panic!("{} is not a field", self)
        }
    }

    #[track_caller]
    /// Unwrap the constituent sorts of this tuple, panicking otherwise.
    pub fn as_tuple(&self) -> &[Sort] {
        if let Sort::Tuple(w) = self {
            w
        } else {
            panic!("{} is not a tuple", self)
        }
    }

    /// An iterator over the elements of this sort.
    /// Only defined for booleans, bit-vectors, and field elements.
    #[track_caller]
    pub fn elems_iter(&self) -> Box<dyn Iterator<Item = Term>> {
        match self {
            Sort::Bool => Box::new(
                vec![false, true]
                    .into_iter()
                    .map(|b| leaf_term(Op::Const(Value::Bool(b)))),
            ),
            Sort::BitVector(w) => {
                let w = *w;
                let lim = Integer::from(1) << w as u32;
                Box::new(
                    std::iter::successors(Some(Integer::from(0)), move |p| {
                        let q = p.clone() + 1;
                        if q < lim {
                            Some(q)
                        } else {
                            None
                        }
                    })
                    .map(move |i| bv_lit(i, w)),
                )
            }
            Sort::Field(m) => {
                let m = m.clone();
                let m2 = m.clone();
                Box::new(
                    std::iter::successors(Some(Integer::from(0)), move |p| {
                        let q = p.clone() + 1;
                        if q < *m {
                            Some(q)
                        } else {
                            None
                        }
                    })
                    .map(move |i| {
                        leaf_term(Op::Const(Value::Field(FieldElem::new(i, m2.clone()))))
                    }),
                )
            }
            _ => panic!("Cannot iterate over {}", self),
        }
    }

    /// Compute the default term for this sort.
    ///
    /// * booleans: false
    /// * bit-vectors: zero
    /// * field elements: zero
    /// * floats: zero
    /// * tuples/arrays: recursively default
    pub fn default_term(&self) -> Term {
        leaf_term(Op::Const(self.default_value()))
    }

    /// Compute the default value for this sort.
    ///
    /// * booleans: false
    /// * bit-vectors: zero
    /// * field elements: zero
    /// * floats: zero
    /// * tuples/arrays: recursively default
    pub fn default_value(&self) -> Value {
        match self {
            Sort::Bool => Value::Bool(false),
            Sort::BitVector(w) => Value::BitVector(BitVector::new(0.into(), *w)),
            Sort::Field(m) => Value::Field(FieldElem::new(Integer::from(0), m.clone())),
            Sort::Int => Value::Int(0.into()),
            Sort::F32 => Value::F32(0.0f32),
            Sort::F64 => Value::F64(0.0),
            Sort::Tuple(t) => Value::Tuple(t.iter().map(Sort::default_value).collect()),
            Sort::Array(k, v, n) => Value::Array(Array::default((**k).clone(), v, *n)),
        }
    }
}

impl Display for Sort {
    fn fmt(&self, f: &mut Formatter) -> fmt::Result {
        match self {
            Sort::Bool => write!(f, "bool"),
            Sort::BitVector(n) => write!(f, "(bv {})", n),
            Sort::Int => write!(f, "int"),
            Sort::F32 => write!(f, "f32"),
            Sort::F64 => write!(f, "f64"),
            Sort::Field(i) => write!(f, "(mod {})", i),
            Sort::Array(k, v, n) => write!(f, "(array {} {} {})", k, v, n),
            Sort::Tuple(fields) => {
                write!(f, "(tuple")?;
                for field in fields.iter() {
                    write!(f, " {}", field)?;
                }
                write!(f, ")")
            }
        }
    }
}

/// A (perfectly shared) pointer to a term
pub type Term = HConsed<TermData>;
// "Temporary" terms.
/// A weak (perfectly shared) pointer to a term
pub type TTerm = WHConsed<TermData>;

struct TermTable {
    map: FxHashMap<TermData, TTerm>,
    count: u64,
    last_len: usize,
}

impl TermTable {
    fn get(&self, key: &TermData) -> Option<Term> {
        if let Some(old) = self.map.get(key) {
            old.to_hconsed()
        } else {
            None
        }
    }
    fn mk(&mut self, elm: TermData) -> Term {
        // If the element is known and upgradable return it.
        if let Some(hconsed) = self.get(&elm) {
            //debug_assert!(*hconsed.elm == elm);
            return hconsed;
        }
        // Otherwise build hconsed version.
        let hconsed = HConsed {
            elm: Arc::new(elm.clone()),
            uid: self.count,
        };
        // Increment uid count.
        self.count += 1;
        // ...add weak version to the table...
        self.map.insert(elm, hconsed.to_weak());
        // ...and return consed version.
        hconsed
    }
    fn should_collect(&mut self) -> bool {
        let ret = LEN_THRESH_DEN * self.map.len() > LEN_THRESH_NUM * self.last_len;
        if self.last_len > TERM_CACHE_LIMIT {
            // when last_len is big, force a garbage collect every once in a while
            self.last_len = (self.last_len * LEN_DECAY_NUM) / LEN_DECAY_DEN;
        }
        ret
    }
    fn collect(&mut self) {
        let old_size = self.map.len();
        let mut to_check: OnceQueue<Term> = OnceQueue::new();
        self.map.retain(|key, val| {
            if val.elm.upgrade().is_some() {
                true
            } else {
                to_check.extend(key.cs.iter().cloned());
                false
            }
        });
        while let Some(t) = to_check.pop() {
            let data: TermData = (*t).clone();
            std::mem::drop(t);
            if let std::collections::hash_map::Entry::Occupied(e) = self.map.entry(data) {
                if e.get().elm.upgrade().is_none() {
                    let (key, _val) = e.remove_entry();
                    to_check.extend(key.cs.iter().cloned());
                }
            }
        }
        let new_size = self.map.len();
        for (k, v) in self.map.iter() {
            assert!(v.elm.upgrade().is_some(), "Can not upgrade: {:?}", k)
        }
        debug!(target: "ir::term::gc", "{} of {} terms collected", old_size - new_size, old_size);
        self.last_len = new_size;
    }
}
struct TypeTable {
    map: FxHashMap<TTerm, Sort>,
    last_len: usize,
}
impl std::ops::Deref for TypeTable {
    type Target = FxHashMap<TTerm, Sort>;
    fn deref(&self) -> &Self::Target {
        &self.map
    }
}
impl std::ops::DerefMut for TypeTable {
    fn deref_mut(&mut self) -> &mut Self::Target {
        &mut self.map
    }
}
impl TypeTable {
    fn should_collect(&mut self) -> bool {
        let ret = LEN_THRESH_DEN * self.map.len() > LEN_THRESH_NUM * self.last_len;
        if self.last_len > TERM_CACHE_LIMIT {
            // when last_len is big, force a garbage collect every once in a while
            self.last_len = (self.last_len * LEN_DECAY_NUM) / LEN_DECAY_DEN;
        }
        ret
    }
    fn collect(&mut self) {
        let old_size = self.map.len();
        self.map.retain(|term, _| term.to_hconsed().is_some());
        let new_size = self.map.len();
        debug!(target: "ir::term::gc", "{} of {} types collected", old_size - new_size, old_size);
        self.last_len = new_size;
    }
}

lazy_static! {
    static ref TERMS: RwLock<TermTable> = RwLock::new(TermTable {
        map: FxHashMap::default(),
        count: 0,
        last_len: 0,
    });
}

fn mk(elm: TermData) -> Term {
    let mut slf = TERMS.write().unwrap();
    slf.mk(elm)
}

/// Scans the term database and the type database and removes dead terms and types.
pub fn garbage_collect() {
    collect_terms();
    collect_types();
}

const LEN_THRESH_NUM: usize = 8;
const LEN_THRESH_DEN: usize = 1;
const LEN_DECAY_NUM: usize = 15;
const LEN_DECAY_DEN: usize = 16;
/// Scan term and type databases only if they've grown in size since last scan
pub fn maybe_garbage_collect() -> bool {
    let mut ran = {
        let mut term_table = TERMS.write().unwrap();
        if term_table.should_collect() {
            term_table.collect();
            true
        } else {
            false
        }
    };
    {
        let mut type_table = ty::TERM_TYPES.write().unwrap();
        if type_table.should_collect() {
            type_table.collect();
            ran = true;
        }
    }
    ran
}

fn collect_terms() {
    TERMS.write().unwrap().collect();
}

fn collect_types() {
    ty::TERM_TYPES.write().unwrap().collect();
}

impl TermData {
    /// Get the underlying boolean constant, if possible.
    pub fn as_bool_opt(&self) -> Option<bool> {
        if let Op::Const(Value::Bool(b)) = &self.op {
            Some(*b)
        } else {
            None
        }
    }
    /// Get the underlying bit-vector constant, if possible.
    pub fn as_bv_opt(&self) -> Option<&BitVector> {
        if let Op::Const(Value::BitVector(b)) = &self.op {
            Some(b)
        } else {
            None
        }
    }
    /// Get the underlying prime field constant, if possible.
    pub fn as_pf_opt(&self) -> Option<&FieldElem> {
        if let Op::Const(Value::Field(b)) = &self.op {
            Some(b)
        } else {
            None
        }
    }

    /// Get the underlying tuple constant, if possible.
    pub fn as_tuple_opt(&self) -> Option<&[Value]> {
        if let Op::Const(Value::Tuple(t)) = &self.op {
            Some(t)
        } else {
            None
        }
    }

    /// Get the underlying array constant, if possible.
    pub fn as_array_opt(&self) -> Option<&Array> {
        if let Op::Const(Value::Array(a)) = &self.op {
            Some(a)
        } else {
            None
        }
    }

    /// Get the underlying constant value, if possible.
    pub fn as_value_opt(&self) -> Option<&Value> {
        if let Op::Const(v) = &self.op {
            Some(v)
        } else {
            None
        }
    }

    /// Is this a variable?
    pub fn is_var(&self) -> bool {
        matches!(&self.op, Op::Var(..))
    }

    /// Is this a value
    pub fn is_const(&self) -> bool {
        matches!(&self.op, Op::Const(..))
    }
}

impl Value {
    /// Compute the sort of this value
    pub fn sort(&self) -> Sort {
        match &self {
            Value::Bool(_) => Sort::Bool,
            Value::Field(f) => Sort::Field(f.modulus().clone()),
            Value::Int(_) => Sort::Int,
            Value::F64(_) => Sort::F64,
            Value::F32(_) => Sort::F32,
            Value::BitVector(b) => Sort::BitVector(b.width()),
            Value::Array(Array {
                key_sort,
                default,
                size,
                ..
            }) => Sort::Array(Box::new(key_sort.clone()), Box::new(default.sort()), *size),
            Value::Tuple(v) => Sort::Tuple(v.iter().map(Value::sort).collect()),
        }
    }
    #[track_caller]
    /// Get the underlying boolean constant, or panic!
    pub fn as_bool(&self) -> bool {
        if let Value::Bool(b) = self {
            *b
        } else {
            panic!("Not a bool: {}", self)
        }
    }
    #[track_caller]
    /// Get the underlying bit-vector constant, or panic!
    pub fn as_bv(&self) -> &BitVector {
        if let Value::BitVector(b) = self {
            b
        } else {
            panic!("Not a bit-vec: {}", self)
        }
    }
    #[track_caller]
    /// Get the underlying prime field constant, if possible.
    pub fn as_pf(&self) -> &FieldElem {
        if let Value::Field(b) = self {
            b
        } else {
            panic!("Not a field-elem: {}", self)
        }
    }
    #[track_caller]
    /// Get the underlying tuple's constituent values, if possible.
    pub fn as_tuple(&self) -> &[Value] {
        if let Value::Tuple(b) = self {
            b
        } else {
            panic!("Not a tuple: {}", self)
        }
    }

    #[track_caller]
    /// Unwrap the constituent value of this array, panicking otherwise.
    pub fn as_array(&self) -> &Array {
        if let Value::Array(w) = self {
            w
        } else {
            panic!("{} is not an aray", self)
        }
    }

    /// Get the underlying boolean constant, if possible.
    pub fn as_bool_opt(&self) -> Option<bool> {
        if let Value::Bool(b) = self {
            Some(*b)
        } else {
            None
        }
    }
    /// Get the underlying bit-vector constant, if possible.
    pub fn as_bv_opt(&self) -> Option<&BitVector> {
        if let Value::BitVector(b) = self {
            Some(b)
        } else {
            None
        }
    }

    /// Convert this value into a usize if possible
    pub fn as_usize(&self) -> Option<usize> {
        match &self {
            Value::Bool(b) => Some(*b as usize),
            Value::Field(f) => f.i().to_usize(),
            Value::Int(i) => i.to_usize(),
            Value::BitVector(b) => b.uint().to_usize(),
            _ => None,
        }
    }
}

/// Evaluate the term `t`, using variable values in `h`.
pub fn eval(t: &Term, h: &FxHashMap<String, Value>) -> Value {
    let mut vs = TermMap::<Value>::new();
    for c in PostOrderIter::new(t.clone()) {
        let v = match &c.op {
            Op::Var(n, _) => h
                .get(n)
                .unwrap_or_else(|| panic!("Missing var: {} in {:?}", n, h))
                .clone(),
            Op::Eq => Value::Bool(vs.get(&c.cs[0]).unwrap() == vs.get(&c.cs[1]).unwrap()),
            Op::Not => Value::Bool(!vs.get(&c.cs[0]).unwrap().as_bool()),
            Op::Implies => Value::Bool(
                !vs.get(&c.cs[0]).unwrap().as_bool() || vs.get(&c.cs[1]).unwrap().as_bool(),
            ),
            Op::BoolNaryOp(BoolNaryOp::Or) => {
                Value::Bool(c.cs.iter().any(|c| vs.get(c).unwrap().as_bool()))
            }
            Op::BoolNaryOp(BoolNaryOp::And) => {
                Value::Bool(c.cs.iter().all(|c| vs.get(c).unwrap().as_bool()))
            }
            Op::BoolNaryOp(BoolNaryOp::Xor) => Value::Bool(
                c.cs.iter()
                    .map(|c| vs.get(c).unwrap().as_bool())
                    .fold(false, std::ops::BitXor::bitxor),
            ),
            Op::BvBit(i) => {
                Value::Bool(vs.get(&c.cs[0]).unwrap().as_bv().uint().get_bit(*i as u32))
            }
            Op::BoolMaj => {
                let c0 = vs.get(&c.cs[0]).unwrap().as_bool() as u8;
                let c1 = vs.get(&c.cs[1]).unwrap().as_bool() as u8;
                let c2 = vs.get(&c.cs[2]).unwrap().as_bool() as u8;
                Value::Bool(c0 + c1 + c2 > 1)
            }
            Op::BvConcat => Value::BitVector({
                let mut it = c.cs.iter().map(|c| vs.get(c).unwrap().as_bv().clone());
                let f = it.next().unwrap();
                it.fold(f, BitVector::concat)
            }),
            Op::BvExtract(h, l) => {
                Value::BitVector(vs.get(&c.cs[0]).unwrap().as_bv().clone().extract(*h, *l))
            }
            Op::Const(v) => v.clone(),
            Op::BvBinOp(o) => Value::BitVector({
                let a = vs.get(&c.cs[0]).unwrap().as_bv().clone();
                let b = vs.get(&c.cs[1]).unwrap().as_bv().clone();
                match o {
                    BvBinOp::Udiv => a / &b,
                    BvBinOp::Urem => a % &b,
                    BvBinOp::Sub => a - b,
                    BvBinOp::Ashr => a.ashr(&b),
                    BvBinOp::Lshr => a.lshr(&b),
                    BvBinOp::Shl => a << b,
                }
            }),
            Op::BvUnOp(o) => Value::BitVector({
                let a = vs.get(&c.cs[0]).unwrap().as_bv().clone();
                match o {
                    BvUnOp::Not => !a,
                    BvUnOp::Neg => -a,
                }
            }),
            Op::BvNaryOp(o) => Value::BitVector({
                let mut xs = c.cs.iter().map(|c| vs.get(c).unwrap().as_bv().clone());
                let f = xs.next().unwrap();
                xs.fold(
                    f,
                    match o {
                        BvNaryOp::Add => std::ops::Add::add,
                        BvNaryOp::Mul => std::ops::Mul::mul,
                        BvNaryOp::Xor => std::ops::BitXor::bitxor,
                        BvNaryOp::Or => std::ops::BitOr::bitor,
                        BvNaryOp::And => std::ops::BitAnd::bitand,
                    },
                )
            }),
            Op::BvSext(w) => Value::BitVector({
                let a = vs.get(&c.cs[0]).unwrap().as_bv().clone();
                let mask = ((Integer::from(1) << *w as u32) - 1)
                    * Integer::from(a.uint().get_bit(a.width() as u32 - 1));
                BitVector::new(a.uint() | (mask << a.width() as u32), a.width() + w)
            }),
            Op::PfToBv(w) => Value::BitVector({
                let a = vs.get(&c.cs[0]).unwrap().as_pf().clone();
                assert!(a.i() < &(Integer::from(1) << 1));
                BitVector::new(a.i().clone(), *w)
            }),
            Op::BvUext(w) => Value::BitVector({
                let a = vs.get(&c.cs[0]).unwrap().as_bv().clone();
                BitVector::new(a.uint().clone(), a.width() + w)
            }),
            Op::Ite => if vs.get(&c.cs[0]).unwrap().as_bool() {
                vs.get(&c.cs[1])
            } else {
                vs.get(&c.cs[2])
            }
            .unwrap()
            .clone(),
            Op::BvBinPred(o) => Value::Bool({
                let a = vs.get(&c.cs[0]).unwrap().as_bv();
                let b = vs.get(&c.cs[1]).unwrap().as_bv();
                match o {
                    BvBinPred::Sge => a.as_sint() >= b.as_sint(),
                    BvBinPred::Sgt => a.as_sint() > b.as_sint(),
                    BvBinPred::Sle => a.as_sint() <= b.as_sint(),
                    BvBinPred::Slt => a.as_sint() < b.as_sint(),
                    BvBinPred::Uge => a.uint() >= b.uint(),
                    BvBinPred::Ugt => a.uint() > b.uint(),
                    BvBinPred::Ule => a.uint() <= b.uint(),
                    BvBinPred::Ult => a.uint() < b.uint(),
                }
            }),
            Op::BoolToBv => Value::BitVector(BitVector::new(
                Integer::from(vs.get(&c.cs[0]).unwrap().as_bool()),
                1,
            )),
            Op::PfUnOp(o) => Value::Field({
                let a = vs.get(&c.cs[0]).unwrap().as_pf().clone();
                match o {
                    PfUnOp::Recip => a.recip(),
                    PfUnOp::Neg => -a,
                }
            }),
            Op::PfNaryOp(o) => Value::Field({
                let mut xs = c.cs.iter().map(|c| vs.get(c).unwrap().as_pf().clone());
                let f = xs.next().unwrap();
                xs.fold(
                    f,
                    match o {
                        PfNaryOp::Add => std::ops::Add::add,
                        PfNaryOp::Mul => std::ops::Mul::mul,
                    },
                )
            }),
            Op::UbvToPf(m) => Value::Field({
                let a = vs.get(&c.cs[0]).unwrap().as_bv().clone();
                field::FieldElem::new(a.uint().clone(), m.clone())
            }),
            // tuple
            Op::Tuple => Value::Tuple(c.cs.iter().map(|c| vs.get(c).unwrap().clone()).collect()),
            Op::Field(i) => {
                let t = vs.get(&c.cs[0]).unwrap().as_tuple();
                assert!(i < &t.len(), "{} out of bounds for {}", i, c.cs[0]);
                t[*i].clone()
            }
            Op::Update(i) => {
                let mut t = Vec::from(vs.get(&c.cs[0]).unwrap().as_tuple()).into_boxed_slice();
                assert!(i < &t.len(), "{} out of bounds for {}", i, c.cs[0]);
                let e = vs.get(&c.cs[1]).unwrap().clone();
                assert_eq!(t[*i].sort(), e.sort());
                t[*i] = e;
                Value::Tuple(t)
            }
            // array
            Op::Store => {
                let a = vs.get(&c.cs[0]).unwrap().as_array().clone();
                let i = vs.get(&c.cs[1]).unwrap().clone();
                let v = vs.get(&c.cs[2]).unwrap().clone();
                Value::Array(a.clone().store(i, v))
            }
            Op::Select => {
                let a = vs.get(&c.cs[0]).unwrap().as_array().clone();
                let i = vs.get(&c.cs[1]).unwrap();
                a.clone().select(i)
            }
            o => unimplemented!("eval: {:?}", o),
        };
        //println!("Eval {}\nAs   {}", c, v);
        vs.insert(c.clone(), v);
    }
    vs.get(t).unwrap().clone()
}

/// Make an array from a sequence of terms.
///
/// Requires
///
/// * a key sort, as all arrays do. This sort must be iterable (i.e., bool, int, bit-vector, or field).
/// * a value sort, for the array's default
pub fn make_array(key_sort: Sort, value_sort: Sort, i: Vec<Term>) -> Term {
    let d = Sort::Array(Box::new(key_sort.clone()), Box::new(value_sort), i.len()).default_term();
    i.into_iter()
        .zip(key_sort.elems_iter())
        .fold(d, |arr, (val, idx)| term(Op::Store, vec![arr, idx, val]))
}

/// Make a term with no arguments, just an operator.
pub fn leaf_term(op: Op) -> Term {
    term(op, Vec::new())
}

/// Make a term with arguments.
#[track_caller]
pub fn term(op: Op, cs: Vec<Term>) -> Term {
    #[cfg_attr(not(debug_assertions), allow(clippy::let_and_return))]
    let t = mk(TermData { op, cs });
    #[cfg(debug_assertions)]
    check_rec(&t);
    t
}

/// Make a bit-vector constant term.
pub fn bv_lit<T>(uint: T, width: usize) -> Term
where
    Integer: From<T>,
{
    leaf_term(Op::Const(Value::BitVector(BitVector::new(
        uint.into(),
        width,
    ))))
}

/// Make a bit-vector constant term.
pub fn bool_lit(b: bool) -> Term {
    leaf_term(Op::Const(Value::Bool(b)))
}

#[macro_export]
/// Make a term.
///
/// Syntax:
///
///    * without children: `term![OP]`
///    * with children: `term![OP; ARG0, ARG1, ... ]`
///       * Note the semi-colon
macro_rules! term {
    ($x:expr) => {
        leaf_term($x)
    };
    ($x:expr; $($y:expr),+) => {
        term($x, vec![$($y),+])
    };
}

/// Map from terms
pub type TermMap<T> = hashconsing::coll::HConMap<Term, T>;
/// LRU cache of terms (like TermMap, but limited size)
pub type TermCache<T> = hashconsing::coll::HConLru<Term, T>;
/// Set of terms
pub type TermSet = hashconsing::coll::HConSet<Term>;

// default LRU cache size
// this size avoids quadratic behavior for Falcon verification
pub(super) const TERM_CACHE_LIMIT: usize = 65536;

/// Iterator over descendents in child-first order.
pub struct PostOrderIter {
    // (cs stacked, term)
    stack: Vec<(bool, Term)>,
    visited: TermSet,
}

impl PostOrderIter {
    /// Make an iterator over the descendents of `root`.
    pub fn new(root: Term) -> Self {
        Self {
            stack: vec![(false, root)],
            visited: TermSet::new(),
        }
    }
}

impl std::iter::Iterator for PostOrderIter {
    type Item = Term;
    fn next(&mut self) -> Option<Term> {
        while let Some((children_pushed, t)) = self.stack.last() {
            if self.visited.contains(t) {
                self.stack.pop();
            } else if !children_pushed {
                self.stack.last_mut().unwrap().0 = true;
                let last = self.stack.last().unwrap().1.clone();
                self.stack
                    .extend(last.cs.iter().map(|c| (false, c.clone())));
            } else {
                break;
            }
        }
        self.stack.pop().map(|(_, t)| {
            self.visited.insert(t.clone());
            t
        })
    }
}

/// A party identifier
pub type PartyId = u8;

#[derive(Clone, Debug, Default)]
/// An IR constraint system.
pub struct ComputationMetadata {
    /// A map from party names to numbers assigned to them.
    pub party_ids: FxHashMap<String, PartyId>,
    /// The next free id.
    pub next_party_id: PartyId,
    /// The order of the inputs
    pub inputs: Vec<Term>,
    /// All inputs, including who knows them. If no visibility is set, the input is public.
    pub input_vis: FxHashMap<String, Option<PartyId>>,
}

impl ComputationMetadata {
    /// Add a new party to the computation, getting a [PartyId] for them.
    pub fn add_party(&mut self, name: String) -> PartyId {
        self.party_ids.insert(name, self.next_party_id);
        self.next_party_id += 1;
        self.next_party_id - 1
    }
    /// Add a new input to the computation, visible to `party`, or public if `party` is [None].
    pub fn new_input(&mut self, input_name: String, party: Option<PartyId>, sort: Sort) {
        let term = leaf_term(Op::Var(input_name.clone(), sort));
        debug_assert!(
            !self.input_vis.contains_key(&input_name),
            "Tried to create input {} (visibility {:?}), but it already existed (visibility {:?})",
            input_name,
            party,
            self.input_vis.get(&input_name).unwrap()
        );
        self.input_vis.insert(input_name, party);
        self.inputs.push(term);
    }
    /// Replace the `original` computation input with `new`, in the order given.
    ///
    /// If the old input order was
    ///
    ///    w x y z x1 x2 x3
    ///
    /// and `x` was replaced with `x1`, `x2`, `x3`, then the new input order is
    ///
    ///    w x1 x2 x3 y z
    ///
    /// and other metadata associated with `x` is removed.
    ///
    /// This is probably called after making the new inputs with `new_input`.
    pub fn replace_input(
        &mut self,
        original: Term,
        new: Vec<(String, Sort, Option<Value>, Option<PartyId>)>,
    ) {
        let mut i = self.inputs.iter().position(|t| t == &original).unwrap();
        self.inputs.remove(i);
        let name = if let Op::Var(n, _) = &original.op {
            n.to_string()
        } else {
            unreachable!()
        };
        self.input_vis.remove(&name).unwrap();
        for (input_name, sort, _, party) in new {
            let term = leaf_term(Op::Var(input_name.clone(), sort));
            debug_assert!(
                !self.input_vis.contains_key(&input_name),
                "Tried to create input {} (visibility {:?}), but it already existed (visibility {:?})",
                input_name,
                party,
                self.input_vis.get(&input_name).unwrap()
            );
            self.input_vis.insert(input_name.clone(), party);
            self.inputs.insert(i, term);
            i += 1;
        }
    }
    /// Returns None if the value is public. Otherwise, the unique party that knows it.
    pub fn get_input_visibility(&self, input_name: &str) -> Option<PartyId> {
        *self
            .input_vis
            .get(input_name)
            .unwrap_or_else(|| panic!("Missing input {} in inputs{:#?}", input_name, self.inputs))
    }
    /// Is this input public?
    pub fn is_input(&self, input_name: &str) -> bool {
        self.input_vis.contains_key(input_name)
    }
    /// Is this input public?
    pub fn is_input_public(&self, input_name: &str) -> bool {
        self.get_input_visibility(input_name).is_none()
    }
    /// Get all public inputs.
    pub fn public_input_names(&self) -> impl Iterator<Item = &str> {
        self.input_vis.iter().filter_map(|(name, party)| {
            if party.is_none() {
                Some(name.as_str())
            } else {
                None
            }
        })
    }
    /// Get all public inputs.
    // I think the lint is just broken here.
    // TODO: submit a patch
    #[allow(clippy::needless_lifetimes)]
    pub fn public_inputs<'a>(&'a self) -> impl Iterator<Item = Term> + 'a {
        self.inputs.iter().filter_map(move |input| {
            if let Op::Var(name, _) = &input.op {
                let party = self.get_input_visibility(name);
                if party.is_none() {
                    Some(input.clone())
                } else {
                    None
                }
            } else {
                unreachable!()
            }
        })
    }
}

#[derive(Clone, Debug, Default)]
/// An IR computation.
pub struct Computation {
    /// The outputs of the computation.
    pub outputs: Vec<Term>,
    /// The values of variables in the system.
    ///
    /// These are tracked when doing witness extension for proof systems.
    pub values: Option<FxHashMap<String, Value>>,
    /// Metadata about the computation. I.e. who knows what inputs
    pub metadata: ComputationMetadata,
}

impl Computation {
    /// Create a new variable, `name: s`, where `val_fn` can be called to get the concrete value,
    /// and `public` indicates whether this variable is public in the constraint system.
    pub fn new_var<F: FnOnce() -> Value>(
        &mut self,
        name: &str,
        s: Sort,
        val_fn: F,
        party: Option<PartyId>,
    ) -> Term {
        debug!("Var: {} (visibility: {:?})", name, party);
        self.metadata.new_input(name.to_owned(), party, s.clone());
        if let Some(vs) = self.values.as_mut() {
            let val = val_fn();
            debug!("  val = {}", val);
            if let Some(v) = vs.insert(name.to_owned(), val) {
                panic!("{} already had a value: {}", name, v);
            }
        }
        leaf_term(Op::Var(name.to_owned(), s))
    }
    /// Replace the `original` computation input with `new`, in the order given.
    ///
    /// If the old input order was
    ///
    ///    w x y z
    ///
    /// and `x` was replaced with `x1`, `x2`, `x3`, then the new input order is
    ///
    ///    w x1 x2 x3 y z
    ///
    /// and other metadata associated with `x` is removed.
    ///
    /// This is called in place of `new_var` during transformations.
    pub fn replace_input(
        &mut self,
        original: Term,
        mut new: Vec<(String, Sort, Option<Value>, Option<PartyId>)>,
    ) {
        if let Some(vs) = self.values.as_mut() {
            if let Op::Var(name, _) = &original.op {
                vs.remove(name);
                for (name, _, val_opt, _) in &mut new {
                    vs.insert(name.clone(), std::mem::take(val_opt).unwrap());
                }
            }
        }
        self.metadata.replace_input(original, new);
    }

    /// Change the value associated with an input
    pub fn map_value(&mut self, name: &str, f: impl FnOnce(Value) -> Value) {
        if let Some(vs) = self.values.as_mut() {
            let loc = vs.get_mut(name).unwrap();
            let v = std::mem::replace(loc, Value::Bool(false));
            *loc = f(v);
        }
    }

    /// Create a new variable, `name` in the constraint system, and set it equal to `term`.
    /// `public` indicates whether this variable is public in the constraint system.
    pub fn assign(&mut self, name: &str, term: Term, party: Option<PartyId>) -> Term {
        let val = self.eval(&term);
        let sort = check(&term);
        let var = self.new_var(name, sort, || val.unwrap(), party);
        self.assert(term![Op::Eq; var.clone(), term]);
        var
    }
    /// Assert `s` in the system.
    pub fn assert(&mut self, s: Term) {
        assert!(check(&s) == Sort::Bool);
        debug!("Assert: {}", &s.op);
        self.outputs.push(s);
    }
    /// If tracking values, evaluate `term`, and set the result to `name`.
    pub fn eval_and_save(&mut self, name: &str, term: &Term) {
        if let Some(vs) = self.values.as_mut() {
            let v = eval(term, vs);
            vs.insert(name.to_owned(), v);
        }
    }
    /// Evaluate `term`, if values are being tracked.
    pub fn eval(&self, term: &Term) -> Option<Value> {
        self.values.as_ref().map(|vs| eval(term, vs))
    }
    /// Create a new system, which tracks values iff `values`.
    pub fn new(values: bool) -> Self {
        Self {
            outputs: Vec::new(),
            metadata: ComputationMetadata::default(),
            values: if values {
                Some(FxHashMap::default())
            } else {
                None
            },
        }
    }

    /// Get the outputs of the computation.
    ///
    /// For proof systems, these are the assertions that must hold.
    pub fn outputs(&self) -> &Vec<Term> {
        &self.outputs
    }

    /// How many total (unique) terms are there?
    pub fn terms(&self) -> usize {
        let mut terms = FxHashSet::<Term>::default();
        for a in &self.outputs {
            for s in PostOrderIter::new(a.clone()) {
                terms.insert(s);
            }
        }
        terms.len()
    }

    /// An iterator that visits each term in the computation, once.
    pub fn terms_postorder(&self) -> impl Iterator<Item = Term> {
        let mut terms: Vec<_> = PostOrderIter::new(term(Op::Tuple, self.outputs.clone())).collect();
        // drop the top-level tuple term.
        terms.pop();
        terms.into_iter()
    }
}

#[cfg(test)]
pub mod test;<|MERGE_RESOLUTION|>--- conflicted
+++ resolved
@@ -728,13 +728,8 @@
             Value::Field(b) => write!(f, "{}", b),
             Value::BitVector(b) => write!(f, "{}", b),
             Value::Tuple(fields) => {
-<<<<<<< HEAD
                 write!(f, "(#t ")?;
-                for field in fields {
-=======
-                write!(f, "(tuple")?;
                 for field in fields.iter() {
->>>>>>> 7a1e62a6
                     write!(f, " {}", field)?;
                 }
                 write!(f, ")")
@@ -746,19 +741,11 @@
 
 impl Display for Array {
     fn fmt(&self, f: &mut Formatter) -> fmt::Result {
-<<<<<<< HEAD
         write!(f, "(#a {} {} {} (", self.key_sort, self.default, self.size,)?;
         for (k, v) in &self.map {
             write!(f, " ({} {})", k, v)?;
         }
-        write!(f, " ))",)
-=======
-        write!(
-            f,
-            "(array default:{} size:{} {:?})",
-            self.default, self.size, self.map
-        )
->>>>>>> 7a1e62a6
+        write!(f, " ))")
     }
 }
 
