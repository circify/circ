--- conflicted
+++ resolved
@@ -152,15 +152,12 @@
     /// Call a function (name, argument sorts, return sort)
     Call(String, Vec<Sort>, Sort),
 
-<<<<<<< HEAD
     /// Cyclic right rotation of an array
     /// i.e. (Rot(1) [1,2,3,4]) --> ([4,1,2,3])
     Rot(usize),
-=======
     /// Returns the nth smallest of its arguments
     /// May only be used in precomputes
     NthSmallest(usize),
->>>>>>> afa66186
 }
 
 /// Boolean AND
@@ -288,11 +285,8 @@
             Op::Update(_) => Some(2),
             Op::Map(op) => op.arity(),
             Op::Call(_, args, _) => Some(args.len()),
-<<<<<<< HEAD
             Op::Rot(_) => Some(1),
-=======
             Op::NthSmallest(_) => None,
->>>>>>> afa66186
         }
     }
 }
@@ -340,11 +334,8 @@
             Op::Update(i) => write!(f, "(update {})", i),
             Op::Map(op) => write!(f, "(map({}))", op),
             Op::Call(name, _, _) => write!(f, "fn:{}", name),
-<<<<<<< HEAD
             Op::Rot(i) => write!(f, "(rot {})", i),
-=======
             Op::NthSmallest(i) => write!(f, "(nthsmallest {})", i),
->>>>>>> afa66186
         }
     }
 }
@@ -1689,7 +1680,6 @@
             }
             Value::Array(res)
         }
-<<<<<<< HEAD
         Op::Rot(i) => {
             let a = vs.get(&c.cs[0]).unwrap().as_array().clone();
             let iter = match check(&c.cs[0]) {
@@ -1712,7 +1702,6 @@
             Value::Array(res)
         }
 
-=======
         Op::NthSmallest(i) => {
             let mut xs: Vec<Value> = c.cs.iter().map(|c| vs.get(c).unwrap().clone()).collect();
             xs.sort();
@@ -1720,7 +1709,6 @@
             println!("got: {:?}", res);
             res
         }
->>>>>>> afa66186
         o => unimplemented!("eval: {:?}", o),
     };
     vs.insert(c.clone(), v.clone());
@@ -1847,14 +1835,10 @@
 /// A party identifier
 pub type PartyId = u8;
 
-<<<<<<< HEAD
-#[derive(Clone, Debug, Default, PartialEq, Eq, Serialize, Deserialize)]
-=======
 /// Epoch number for a particular input
 pub type Epoch = u8;
 
-#[derive(Clone, Debug, Default, PartialEq, Serialize, Deserialize)]
->>>>>>> afa66186
+#[derive(Clone, Debug, Default, PartialEq, Eq, Serialize, Deserialize)]
 /// An IR constraint system.
 pub struct ComputationMetadata {
     /// A map from party names to numbers assigned to them.
@@ -1868,7 +1852,7 @@
 }
 
 /// An input to the computation
-#[derive(Clone, Debug, PartialEq, Serialize, Deserialize)]
+#[derive(Clone, Debug, PartialEq, Eq, Serialize, Deserialize)]
 pub struct InputMetadata {
     term: Term,
     visibility: Option<PartyId>,
