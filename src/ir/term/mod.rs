--- conflicted
+++ resolved
@@ -23,7 +23,6 @@
 //!
 use crate::util::once::OnceQueue;
 use fxhash::{FxHashMap, FxHashSet};
-use hashconsing::coll::HConMap;
 use hashconsing::{HConsed, WHConsed};
 use lazy_static::lazy_static;
 use log::debug;
@@ -1298,11 +1297,7 @@
 
 /// Evaluate the term `t`, using variable values in `h`.
 pub fn eval(t: &Term, h: &FxHashMap<String, Value>) -> Value {
-<<<<<<< HEAD
-    let ref mut vs = TermMap::<Value>::new();
-=======
     let vs = &mut TermMap::<Value>::new();
->>>>>>> 13f9a092
     for c in PostOrderIter::new(t.clone()) {
         eval_value(vs, h, c.clone());
     }
@@ -1310,15 +1305,7 @@
 }
 
 /// Helper function for eval function. Handles a single term
-<<<<<<< HEAD
-fn eval_value(
-    vs: &mut HConMap<HConsed<TermData>, Value>,
-    h: &FxHashMap<String, Value>,
-    c: HConsed<TermData>,
-) -> Value {
-=======
 fn eval_value(vs: &mut TermMap<Value>, h: &FxHashMap<String, Value>, c: Term) -> Value {
->>>>>>> 13f9a092
     let v = match &c.op {
         Op::Var(n, _) => h
             .get(n)
@@ -1471,42 +1458,11 @@
             let a = vs.get(&c.cs[0]).unwrap().as_array().clone();
             let i = vs.get(&c.cs[1]).unwrap().clone();
             let v = vs.get(&c.cs[2]).unwrap().clone();
-<<<<<<< HEAD
-            Value::Array(a.clone().store(i, v))
-=======
             Value::Array(a.store(i, v))
->>>>>>> 13f9a092
         }
         Op::Select => {
             let a = vs.get(&c.cs[0]).unwrap().as_array().clone();
             let i = vs.get(&c.cs[1]).unwrap();
-<<<<<<< HEAD
-            a.clone().select(i)
-        }
-        Op::Map(op) => {
-            let arg_cnt = c.cs.len();
-            let arr_size = vs.get(&c.cs[0]).unwrap().as_array().size;
-            let mut term_vecs = vec![Vec::new(); arr_size];
-            //2D vector: term_vecs[i] will store a vector of all the i-th index
-            //  entries of the array arguments
-
-            //Value::BitVector(BitVector::new(uint.into(),width,))
-            for i in 0..arg_cnt {
-                let arr = vs.get(&c.cs[i]).unwrap().as_array().clone();
-                for j in 0..arr_size {
-                    let jval = &Value::BitVector(BitVector::new(Integer::from(j), 32));
-                    let term = leaf_term(Op::Const(arr.clone().select(jval)));
-                    term_vecs[j].push(term);
-                }
-            }
-            //Cloning the first arg just for formatting
-            let mut res = vs.get(&c.cs[0]).unwrap().as_array().clone();
-            for i in 0..arr_size {
-                let t = term((**op).clone(), term_vecs[i].clone());
-                let val = eval_value(vs, h, t);
-                res.map
-                    .insert(Value::BitVector(BitVector::new(Integer::from(i), 32)), val);
-=======
             a.select(i)
         }
         Op::Map(op) => {
@@ -1539,17 +1495,58 @@
                 let t = term((**op).clone(), term_vecs[i].clone());
                 let val = eval_value(vs, h, t);
                 res.map.insert(idxval, val);
->>>>>>> 13f9a092
             }
             Value::Array(res)
         }
         o => unimplemented!("eval: {:?}", o),
     };
-<<<<<<< HEAD
-    vs.insert(c, v.clone());
-
+    vs.insert(c.clone(), v.clone());
+    debug!("Eval {}\nAs   {}", c, v);
     v
-    //println!("Eval {}\nAs   {}", c, v);
+}
+
+/// Make an array from a sequence of terms.
+///
+/// Requires
+///
+/// * a key sort, as all arrays do. This sort must be iterable (i.e., bool, int, bit-vector, or field).
+/// * a value sort, for the array's default
+pub fn make_array(key_sort: Sort, value_sort: Sort, i: Vec<Term>) -> Term {
+    let d = Sort::Array(Box::new(key_sort.clone()), Box::new(value_sort), i.len()).default_term();
+    i.into_iter()
+        .zip(key_sort.elems_iter())
+        .fold(d, |arr, (val, idx)| term(Op::Store, vec![arr, idx, val]))
+}
+
+/// Make a term with no arguments, just an operator.
+pub fn leaf_term(op: Op) -> Term {
+    term(op, Vec::new())
+}
+
+/// Make a term with arguments.
+#[track_caller]
+pub fn term(op: Op, cs: Vec<Term>) -> Term {
+    #[cfg_attr(not(debug_assertions), allow(clippy::let_and_return))]
+    let t = mk(TermData { op, cs });
+    #[cfg(debug_assertions)]
+    check_rec(&t);
+    t
+}
+
+/// Make a bit-vector constant term.
+pub fn bv_lit<T>(uint: T, width: usize) -> Term
+where
+    Integer: From<T>,
+{
+    leaf_term(Op::Const(Value::BitVector(BitVector::new(
+        uint.into(),
+        width,
+    ))))
+}
+
+/// Make a bit-vector constant term.
+pub fn bool_lit(b: bool) -> Term {
+    leaf_term(Op::Const(Value::Bool(b)))
 }
 
 #[macro_export]
@@ -1567,55 +1564,6 @@
     ($x:expr; $($y:expr),+) => {
         term($x, vec![$($y),+])
     };
-=======
-    vs.insert(c.clone(), v.clone());
-    debug!("Eval {}\nAs   {}", c, v);
-    v
->>>>>>> 13f9a092
-}
-
-/// Make an array from a sequence of terms.
-///
-/// Requires
-///
-/// * a key sort, as all arrays do. This sort must be iterable (i.e., bool, int, bit-vector, or field).
-/// * a value sort, for the array's default
-pub fn make_array(key_sort: Sort, value_sort: Sort, i: Vec<Term>) -> Term {
-    let d = Sort::Array(Box::new(key_sort.clone()), Box::new(value_sort), i.len()).default_term();
-    i.into_iter()
-        .zip(key_sort.elems_iter())
-        .fold(d, |arr, (val, idx)| term(Op::Store, vec![arr, idx, val]))
-}
-
-/// Make a term with no arguments, just an operator.
-pub fn leaf_term(op: Op) -> Term {
-    term(op, Vec::new())
-}
-
-/// Make a term with arguments.
-#[track_caller]
-pub fn term(op: Op, cs: Vec<Term>) -> Term {
-    #[cfg_attr(not(debug_assertions), allow(clippy::let_and_return))]
-    let t = mk(TermData { op, cs });
-    #[cfg(debug_assertions)]
-    check_rec(&t);
-    t
-}
-
-/// Make a bit-vector constant term.
-pub fn bv_lit<T>(uint: T, width: usize) -> Term
-where
-    Integer: From<T>,
-{
-    leaf_term(Op::Const(Value::BitVector(BitVector::new(
-        uint.into(),
-        width,
-    ))))
-}
-
-/// Make a bit-vector constant term.
-pub fn bool_lit(b: bool) -> Term {
-    leaf_term(Op::Const(Value::Bool(b)))
 }
 
 /// Map from terms
