--- conflicted
+++ resolved
@@ -320,16 +320,13 @@
                 [Leaf(Ident, b"bv2pf"), a] => Ok(Op::UbvToPf(FieldT::from(self.int(a)))),
                 [Leaf(Ident, b"field"), a] => Ok(Op::Field(self.usize(a))),
                 [Leaf(Ident, b"update"), a] => Ok(Op::Update(self.usize(a))),
-<<<<<<< HEAD
                 [Leaf(Ident, b"call"), Leaf(Ident, name), arg_sorts, ret_sort] => {
                     let name = from_utf8(name).unwrap().to_owned();
                     let arg_sorts = self.sorts(arg_sorts);
                     let ret_sort = self.sort(ret_sort);
                     Ok(Op::Call(name, arg_sorts, ret_sort))
-=======
                 [Leaf(Ident, b"fill"), key_sort, size] => {
                     Ok(Op::Fill(self.sort(key_sort), self.usize(size)))
->>>>>>> cd1be1ea
                 }
                 _ => todo!("Unparsed op: {}", tt),
             },
