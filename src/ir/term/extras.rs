--- conflicted
+++ resolved
@@ -169,7 +169,6 @@
     }
 }
 
-<<<<<<< HEAD
 /// Build a map from every term in the computation to its parents.
 ///
 /// Guarantees that every computation term is a key in the map. If there are no
@@ -183,7 +182,8 @@
         }
     }
     parents
-=======
+}
+
 /// The elements in this array (select terms) as a vector.
 pub fn array_elements(t: &Term) -> Vec<Term> {
     if let Sort::Array(key_sort, _, size) = check(t) {
@@ -200,7 +200,6 @@
 /// Wrap an array term as a tuple term.
 pub fn array_to_tuple(t: &Term) -> Term {
     term(Op::Tuple, array_elements(t))
->>>>>>> e9b777f4
 }
 
 #[cfg(test)]
