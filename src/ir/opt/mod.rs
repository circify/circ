//! Optimizations
pub mod binarize;
pub mod cfold;
pub mod flat;
pub mod inline;
pub mod link;
pub mod mem;
pub mod scalarize_vars;
pub mod sha;
pub mod tuple;
mod visit;

use std::{collections::HashMap, time::Instant};

use super::term::*;

use log::debug;

#[derive(Clone, Debug)]
/// An optimization pass
pub enum Opt {
    /// Convert non-scalar (tuple, array) inputs to scalar ones
    /// The scalar variable names are suffixed with .N, where N indicates the array/tuple position
    ScalarizeVars,
    /// Fold constants
    ConstantFold(Box<[Op]>),
    /// Flatten n-ary operators
    Flatten,
    /// Binarize n-ary operators
    Binarize,
    /// SHA-2 peephole optimizations
    Sha,
    /// Replace oblivious arrays with tuples
    Obliv,
    /// Replace arrays with linear scans
    LinearScan,
    /// Extract top-level ANDs as distinct outputs
    FlattenAssertions,
    /// Find outputs like `(= variable term)`, and substitute out `variable`
    Inline,
    /// Inline function calls
    InlineCalls,
    /// Eliminate tuples
    Tuple,
}

/// Run optimizations on `cs`, in this order, returning the new constraint system.
pub fn opt<I: IntoIterator<Item = Opt>>(mut fs: Functions, optimizations: I) -> Functions {
    for i in optimizations {
        let mut opt_fs: Functions = fs.clone();
        for (name, comp) in fs.computations.iter_mut() {
            debug!("Applying: {:?}", i);
            println!("Applying: {:?} to {}", i, name);
            let now = Instant::now();
            match i.clone() {
                Opt::ScalarizeVars => scalarize_vars::scalarize_inputs(comp),
                Opt::ConstantFold(ignore) => {
                    // lock the collector because fold_cache locks TERMS
                    let _lock = super::term::COLLECT.read().unwrap();
                    let mut cache = TermCache::new(TERM_CACHE_LIMIT);
                    for a in &mut comp.outputs {
                        let n = Instant::now();
<<<<<<< HEAD
                        // println!("a: {}", a.op);
                        let b = a.clone();
=======
>>>>>>> 29c70837
                        // allow unbounded size during a single fold_cache call
                        cache.resize(std::usize::MAX);
                        *a = cfold::fold_cache(a, &mut cache, &*ignore.clone());
                        // then shrink back down to size between calls
                        cache.resize(TERM_CACHE_LIMIT);
<<<<<<< HEAD
                        // println!("{:#?}", n.elapsed());
                        // if n.elapsed().as_secs() > 1 {
                        //     println!("OVER 1 second");
                        // // Operator Count
                        // let mut op_map: HashMap<Op, usize> = HashMap::new();
                        // for t in PostOrderIter::new(b.clone()) {
                        //     println!("t.op: {}", t.op);
                        //     println!("t.cs.len(): {}", t.cs.len());
                        //     // Add op
                        //     if !op_map.contains_key(&t.op) {
                        //         op_map.insert(t.op.clone(), 0);
                        //     }
                        //     op_map.insert(t.op.clone(), op_map.get(&t.op).unwrap() + 1);
                        // }
                        // println!("{:#?}", op_map);
                        // println!("b: {}", b);
                        // }
=======
                        println!("{:#?}", n.elapsed());
>>>>>>> 29c70837
                    }
                    println!("cache size per term: {}", cache.len());
                }
                Opt::Sha => {
                    for a in &mut comp.outputs {
                        *a = sha::sha_rewrites(a);
                    }
                }
                Opt::Obliv => {
                    mem::obliv::elim_obliv(comp);
                }
                Opt::LinearScan => {
                    mem::lin::linearize(comp);
                }
                Opt::FlattenAssertions => {
                    let mut new_outputs = Vec::new();
                    for a in std::mem::take(&mut comp.outputs) {
                        assert_eq!(check(&a), Sort::Bool, "Non-bool in {:?}", i);
                        if a.op == Op::BoolNaryOp(BoolNaryOp::And) {
                            new_outputs.extend(a.cs.iter().cloned());
                        } else {
                            new_outputs.push(a)
                        }
                    }
                    comp.outputs = new_outputs;
                }
                Opt::Flatten => {
                    let mut cache = flat::Cache::new();
                    for a in &mut comp.outputs {
                        *a = flat::flatten_nary_ops_cached(a.clone(), &mut cache);
                    }
                }
                Opt::Binarize => {
                    let mut cache = binarize::Cache::new();
                    for a in &mut comp.outputs {
                        *a = binarize::binarize_nary_ops_cached(a.clone(), &mut cache);
                    }
                }
                Opt::Inline => {
                    let public_inputs = comp
                        .metadata
                        .public_input_names()
                        .map(ToOwned::to_owned)
                        .collect();
                    inline::inline(&mut comp.outputs, &public_inputs);
                }
                Opt::InlineCalls => {
                    let mut cache = link::Cache::new();
                    for a in &mut comp.outputs {
                        *a = link::link_function_calls(a.clone(), &mut cache, &opt_fs);
                    }
                }
                Opt::Tuple => {
                    tuple::eliminate_tuples(comp);
                }
            }
            debug!("{:?} took {:#?}.\n", i, now.elapsed());
            debug!("After {:?}: {} outputs", i, comp.outputs.len());
            //debug!("After {:?}: {}", i, Letified(cs.outputs[0].clone()));
            debug!("After {:?}: {} terms", i, comp.terms());
            // for t in comp.terms_postorder() {
            //     println!("post t, ty: {}\n{}\n{}\n", t, check(&t), check_rec(&t));
            // }

            opt_fs.insert(name.clone(), comp.clone());
        }
        fs = opt_fs;
    }
    garbage_collect();
    fs
}<|MERGE_RESOLUTION|>--- conflicted
+++ resolved
@@ -60,37 +60,12 @@
                     let mut cache = TermCache::new(TERM_CACHE_LIMIT);
                     for a in &mut comp.outputs {
                         let n = Instant::now();
-<<<<<<< HEAD
-                        // println!("a: {}", a.op);
-                        let b = a.clone();
-=======
->>>>>>> 29c70837
                         // allow unbounded size during a single fold_cache call
                         cache.resize(std::usize::MAX);
                         *a = cfold::fold_cache(a, &mut cache, &*ignore.clone());
                         // then shrink back down to size between calls
                         cache.resize(TERM_CACHE_LIMIT);
-<<<<<<< HEAD
-                        // println!("{:#?}", n.elapsed());
-                        // if n.elapsed().as_secs() > 1 {
-                        //     println!("OVER 1 second");
-                        // // Operator Count
-                        // let mut op_map: HashMap<Op, usize> = HashMap::new();
-                        // for t in PostOrderIter::new(b.clone()) {
-                        //     println!("t.op: {}", t.op);
-                        //     println!("t.cs.len(): {}", t.cs.len());
-                        //     // Add op
-                        //     if !op_map.contains_key(&t.op) {
-                        //         op_map.insert(t.op.clone(), 0);
-                        //     }
-                        //     op_map.insert(t.op.clone(), op_map.get(&t.op).unwrap() + 1);
-                        // }
-                        // println!("{:#?}", op_map);
-                        // println!("b: {}", b);
-                        // }
-=======
                         println!("{:#?}", n.elapsed());
->>>>>>> 29c70837
                     }
                     println!("cache size per term: {}", cache.len());
                 }
