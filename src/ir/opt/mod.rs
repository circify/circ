--- conflicted
+++ resolved
@@ -108,12 +108,7 @@
                 }
             }
             debug!("After {:?}: {} outputs", i, c.outputs.len());
-<<<<<<< HEAD
-            trace!("After {:?}: {}", i, text::serialize_computation(c));
-=======
             trace!("After {:?}: {}", i, c.outputs[0]);
-            //debug!("After {:?}: {}", i, Letified(cs.outputs[0].clone()));
->>>>>>> ebfd6853
             debug!("After {:?}: {} terms", i, c.terms());
         }
     }
