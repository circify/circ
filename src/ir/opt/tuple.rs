--- conflicted
+++ resolved
@@ -244,10 +244,7 @@
 pub fn eliminate_tuples(cs: &mut Computation) {
     let mut lifted: TermMap<TupleTree> = TermMap::new();
     for t in cs.terms_postorder() {
-<<<<<<< HEAD
-=======
         trace!("b4: {}", t);
->>>>>>> 0d078713
         let mut cs: Vec<TupleTree> =
             t.cs.iter()
                 .map(|c| lifted.get(c).unwrap().clone())
