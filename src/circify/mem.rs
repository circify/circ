//! The stack-allocation memory manager

use crate::ir::term::*;
use std::collections::HashMap;

<<<<<<< HEAD
use std::cell::RefCell;
use std::collections::HashMap;
use std::rc::Rc;

=======
>>>>>>> 0eea91ea
/// Identifier for an Allocation block in memory
pub type AllocId = usize;

struct Alloc {
<<<<<<< HEAD
    _id: AllocId,
    addr_width: usize,
    val_width: usize,
    _cur_ver: usize,
=======
    addr_width: usize,
    val_width: usize,
>>>>>>> 0eea91ea
    size: usize,
    cur_term: Term,
}

impl Alloc {
<<<<<<< HEAD
    /// Get the variable for the next version, and advance the next version.
    // fn next_var(&mut self) {
    //     self.cur_ver += 1;
    //     let t = leaf_term(Op::Var(
    //         format!("mem_{}_v{}", self.id, self.cur_ver),
    //         self.sort(),
    //     ));
    //     self.cur_term = t;
    // }

    // fn sort(&self) -> Sort {
    //     Sort::Array(
    //         Box::new(Sort::BitVector(self.addr_width)),
    //         Box::new(Sort::BitVector(self.val_width)),
    //         self.size,
    //     )
    // }

    fn new(id: AllocId, addr_width: usize, val_width: usize, size: usize, cur_term: Term) -> Self {
        Self {
            _id: id,
            addr_width,
            val_width,
            size,
            _cur_ver: 0,
            cur_term: cur_term,
=======
    fn new(addr_width: usize, val_width: usize, size: usize, cur_term: Term) -> Self {
        Self {
            addr_width,
            val_width,
            size,
            cur_term,
>>>>>>> 0eea91ea
        }
    }

    fn var(&self) -> &Term {
        &self.cur_term
    }
}

/// Manages a circuit-embedded stack.
pub struct MemManager {
    // TODO make this public or accessible?
    allocs: HashMap<AllocId, Alloc>,
    next_id: usize,
<<<<<<< HEAD
    _cs: Rc<RefCell<Computation>>,
=======
>>>>>>> 0eea91ea
}

impl Default for MemManager {
    /// Create a new manager, with an empty stack.
    fn default() -> Self {
        Self {
            allocs: HashMap::default(),
            next_id: 0,
<<<<<<< HEAD
            _cs: cs,
=======
>>>>>>> 0eea91ea
        }
    }
}

impl MemManager {
    /// Returns the next allocation identifier, and advances it.
    fn take_next_id(&mut self) -> usize {
        let i = self.next_id;
        self.next_id += 1;
        i
    }

<<<<<<< HEAD
    // fn assert(&mut self, t: Term) {
    //     debug_assert!(check(&t) == Sort::Bool);
    //     self.cs.borrow_mut().assert(t);
    // }

    /// Allocate a new stack array, equal to `array`.
    pub fn allocate(&mut self, array: Term) -> AllocId {
        let s = check(&array);
        if let Sort::Array(box Sort::BitVector(addr_width), box Sort::BitVector(val_width), size) =
            s
        {
            let id = self.take_next_id();
            let alloc = Alloc::new(id, addr_width, val_width, size, array);

            // let v = alloc.var().clone();
            // TODO: add computations to ctx without assert
            // if let Op::Var(n, _) = &v.op {
            //     self.cs.borrow_mut().eval_and_save(&n, &array);
            // } else {
            //     unreachable!()
            // }
            // self.assert(term![Op::Eq; v, array]);
            // self.cs.borrow_mut().outputs.push(term![Op::Eq; v, array]);

            // output some term
            // store term with name somewhere in context?

            self.allocs.insert(id, alloc);
            id
=======
    /// Allocate a new stack array, equal to `array`.
    pub fn allocate(&mut self, array: Term) -> AllocId {
        let s = check(&array);
        if let Sort::Array(box_addr_width, box_val_width, size) = s {
            if let Sort::BitVector(addr_width) = *box_addr_width {
                if let Sort::BitVector(val_width) = *box_val_width {
                    let id = self.take_next_id();
                    let alloc = Alloc::new(addr_width, val_width, size, array);
                    self.allocs.insert(id, alloc);
                    id
                } else {
                    panic!("Cannot access val_width")
                }
            } else {
                panic!("Cannot access addr_width")
            }
>>>>>>> 0eea91ea
        } else {
            panic!("Cannot allocate array of sort: {}", s)
        }
    }

    /// Allocate a new zero-initialized stack array.
    ///
    /// ## Parameters
    ///
    /// * `size`: number of elements
    /// * `addr_width`: number of bits in an index
    /// * `val_width`: number of bits in a value
    ///
    /// ## Returns
    ///
    /// Returns a (concrete) allocation identifier which can be used to access this allocation.
    pub fn zero_allocate(&mut self, size: usize, addr_width: usize, val_width: usize) -> AllocId {
<<<<<<< HEAD
        self.allocate(term![Op::ConstArray(Sort::BitVector(addr_width), size); leaf_term(Op::Const(Value::BitVector(BitVector::zeros(val_width))))])
=======
        self.allocate(term![Op::Const(Value::Array(Array::default(
            Sort::BitVector(addr_width),
            &Sort::BitVector(val_width),
            size
        )))])
>>>>>>> 0eea91ea
    }

    /// Load the value of index `offset` from the allocation `id`.
    pub fn load(&self, id: AllocId, offset: Term) -> Term {
        let alloc = self.allocs.get(&id).expect("Missing allocation");
        assert_eq!(alloc.addr_width, check(&offset).as_bv());
        term![Op::Select; alloc.var().clone(), offset]
    }

    /// Write the value `val` to index `offset` in the allocation `id`.
    pub fn store(&mut self, id: AllocId, offset: Term, val: Term, cond: Term) {
        let alloc = self.allocs.get_mut(&id).expect("Missing allocation");
        assert_eq!(alloc.addr_width, check(&offset).as_bv());
        assert_eq!(alloc.val_width, check(&val).as_bv());
        let old = alloc.cur_term.clone();
<<<<<<< HEAD
        let new = term![Op::Store; alloc.var().clone(), offset.clone(), val];
        let ite_store = term![Op::Ite; cond, new, old];
        alloc.cur_term = ite_store;
        // alloc.next_var();
        // let v = alloc.var().clone();

        // TODO: add computations to ctx without assert
        // if let Op::Var(n, _) = &v.op {
        //     self.cs.borrow_mut().eval_and_save(&n, &new);
        // } else {
        //     unreachable!()
        // }
        // self.assert(term![Op::Eq; v, new]);
        // self.cs.borrow_mut().outputs.push(new)
=======
        let new = term![Op::Store; alloc.var().clone(), offset, val];
        let ite_store = term![Op::Ite; cond, new, old];
        alloc.cur_term = ite_store;
>>>>>>> 0eea91ea
    }

    /// Is `offset` in bounds for the allocation `id`?
    pub fn in_bounds(&self, id: AllocId, offset: Term) -> Term {
        let alloc = self.allocs.get(&id).expect("Missing allocation");
        assert_eq!(alloc.addr_width, check(&offset).as_bv());
        term![Op::BvBinPred(BvBinPred::Ult); offset, bv_lit(alloc.size, alloc.addr_width)]
    }

    /// Get size of the array at the allocation `id`
    pub fn get_size(&self, id: AllocId) -> usize {
        let alloc = self.allocs.get(&id).expect("Missing allocation");
        alloc.size
    }
}

#[cfg(test)]
mod test {
    use super::*;
    use crate::target::smt::check_sat;
    use std::cell::RefCell;
    use std::rc::Rc;

    fn bv_var(s: &str, w: usize) -> Term {
        leaf_term(Op::Var(s.to_owned(), Sort::BitVector(w)))
    }
    #[test]
    fn sat_test() {
        let cs = Rc::new(RefCell::new(Computation::new(false)));
        let mut mem = MemManager::default();
        let id0 = mem.zero_allocate(6, 4, 8);
        let _id1 = mem.zero_allocate(6, 4, 8);
        mem.store(
            id0,
            bv_lit(3, 4),
            bv_lit(2, 8),
            leaf_term(Op::Const(Value::Bool(true))),
        );
        let a = mem.load(id0, bv_lit(3, 4));
        let b = mem.load(id0, bv_lit(1, 4));
        let t = term![Op::BvBinPred(BvBinPred::Ugt); a, b];
        cs.borrow_mut().assert(t);
        let sys = term(
            Op::BoolNaryOp(BoolNaryOp::And),
            cs.borrow().outputs().clone(),
        );
        assert!(check_sat(&sys))
    }

    #[test]
    fn unsat_test() {
        let cs = Rc::new(RefCell::new(Computation::new(false)));
        let mut mem = MemManager::default();
        let id0 = mem.zero_allocate(6, 4, 8);
        let _id1 = mem.zero_allocate(6, 4, 8);
        mem.store(
            id0,
            bv_lit(3, 4),
            bv_var("a", 8),
            leaf_term(Op::Const(Value::Bool(true))),
        );
        let a = mem.load(id0, bv_lit(3, 4));
        let b = mem.load(id0, bv_lit(3, 4));
        let t = term![Op::Not; term![Op::Eq; a, b]];
        cs.borrow_mut().assert(t);
        let sys = term(
            Op::BoolNaryOp(BoolNaryOp::And),
            cs.borrow().outputs().clone(),
        );
        assert!(!check_sat(&sys))
    }
}<|MERGE_RESOLUTION|>--- conflicted
+++ resolved
@@ -3,66 +3,23 @@
 use crate::ir::term::*;
 use std::collections::HashMap;
 
-<<<<<<< HEAD
-use std::cell::RefCell;
-use std::collections::HashMap;
-use std::rc::Rc;
-
-=======
->>>>>>> 0eea91ea
 /// Identifier for an Allocation block in memory
 pub type AllocId = usize;
 
 struct Alloc {
-<<<<<<< HEAD
-    _id: AllocId,
     addr_width: usize,
     val_width: usize,
-    _cur_ver: usize,
-=======
-    addr_width: usize,
-    val_width: usize,
->>>>>>> 0eea91ea
     size: usize,
     cur_term: Term,
 }
 
 impl Alloc {
-<<<<<<< HEAD
-    /// Get the variable for the next version, and advance the next version.
-    // fn next_var(&mut self) {
-    //     self.cur_ver += 1;
-    //     let t = leaf_term(Op::Var(
-    //         format!("mem_{}_v{}", self.id, self.cur_ver),
-    //         self.sort(),
-    //     ));
-    //     self.cur_term = t;
-    // }
-
-    // fn sort(&self) -> Sort {
-    //     Sort::Array(
-    //         Box::new(Sort::BitVector(self.addr_width)),
-    //         Box::new(Sort::BitVector(self.val_width)),
-    //         self.size,
-    //     )
-    // }
-
-    fn new(id: AllocId, addr_width: usize, val_width: usize, size: usize, cur_term: Term) -> Self {
-        Self {
-            _id: id,
-            addr_width,
-            val_width,
-            size,
-            _cur_ver: 0,
-            cur_term: cur_term,
-=======
     fn new(addr_width: usize, val_width: usize, size: usize, cur_term: Term) -> Self {
         Self {
             addr_width,
             val_width,
             size,
             cur_term,
->>>>>>> 0eea91ea
         }
     }
 
@@ -76,10 +33,6 @@
     // TODO make this public or accessible?
     allocs: HashMap<AllocId, Alloc>,
     next_id: usize,
-<<<<<<< HEAD
-    _cs: Rc<RefCell<Computation>>,
-=======
->>>>>>> 0eea91ea
 }
 
 impl Default for MemManager {
@@ -88,10 +41,6 @@
         Self {
             allocs: HashMap::default(),
             next_id: 0,
-<<<<<<< HEAD
-            _cs: cs,
-=======
->>>>>>> 0eea91ea
         }
     }
 }
@@ -104,37 +53,6 @@
         i
     }
 
-<<<<<<< HEAD
-    // fn assert(&mut self, t: Term) {
-    //     debug_assert!(check(&t) == Sort::Bool);
-    //     self.cs.borrow_mut().assert(t);
-    // }
-
-    /// Allocate a new stack array, equal to `array`.
-    pub fn allocate(&mut self, array: Term) -> AllocId {
-        let s = check(&array);
-        if let Sort::Array(box Sort::BitVector(addr_width), box Sort::BitVector(val_width), size) =
-            s
-        {
-            let id = self.take_next_id();
-            let alloc = Alloc::new(id, addr_width, val_width, size, array);
-
-            // let v = alloc.var().clone();
-            // TODO: add computations to ctx without assert
-            // if let Op::Var(n, _) = &v.op {
-            //     self.cs.borrow_mut().eval_and_save(&n, &array);
-            // } else {
-            //     unreachable!()
-            // }
-            // self.assert(term![Op::Eq; v, array]);
-            // self.cs.borrow_mut().outputs.push(term![Op::Eq; v, array]);
-
-            // output some term
-            // store term with name somewhere in context?
-
-            self.allocs.insert(id, alloc);
-            id
-=======
     /// Allocate a new stack array, equal to `array`.
     pub fn allocate(&mut self, array: Term) -> AllocId {
         let s = check(&array);
@@ -151,7 +69,6 @@
             } else {
                 panic!("Cannot access addr_width")
             }
->>>>>>> 0eea91ea
         } else {
             panic!("Cannot allocate array of sort: {}", s)
         }
@@ -169,15 +86,11 @@
     ///
     /// Returns a (concrete) allocation identifier which can be used to access this allocation.
     pub fn zero_allocate(&mut self, size: usize, addr_width: usize, val_width: usize) -> AllocId {
-<<<<<<< HEAD
-        self.allocate(term![Op::ConstArray(Sort::BitVector(addr_width), size); leaf_term(Op::Const(Value::BitVector(BitVector::zeros(val_width))))])
-=======
         self.allocate(term![Op::Const(Value::Array(Array::default(
             Sort::BitVector(addr_width),
             &Sort::BitVector(val_width),
             size
         )))])
->>>>>>> 0eea91ea
     }
 
     /// Load the value of index `offset` from the allocation `id`.
@@ -193,26 +106,9 @@
         assert_eq!(alloc.addr_width, check(&offset).as_bv());
         assert_eq!(alloc.val_width, check(&val).as_bv());
         let old = alloc.cur_term.clone();
-<<<<<<< HEAD
-        let new = term![Op::Store; alloc.var().clone(), offset.clone(), val];
-        let ite_store = term![Op::Ite; cond, new, old];
-        alloc.cur_term = ite_store;
-        // alloc.next_var();
-        // let v = alloc.var().clone();
-
-        // TODO: add computations to ctx without assert
-        // if let Op::Var(n, _) = &v.op {
-        //     self.cs.borrow_mut().eval_and_save(&n, &new);
-        // } else {
-        //     unreachable!()
-        // }
-        // self.assert(term![Op::Eq; v, new]);
-        // self.cs.borrow_mut().outputs.push(new)
-=======
         let new = term![Op::Store; alloc.var().clone(), offset, val];
         let ite_store = term![Op::Ite; cond, new, old];
         alloc.cur_term = ite_store;
->>>>>>> 0eea91ea
     }
 
     /// Is `offset` in bounds for the allocation `id`?
