--- conflicted
+++ resolved
@@ -86,49 +86,19 @@
     /// Allocate a new stack array, equal to `array`.
     pub fn allocate(&mut self, array: Term) -> AllocId {
         let s = check(&array);
-<<<<<<< HEAD
-        if let Sort::Array(box Sort::BitVector(addr_width), box Sort::BitVector(val_width), size) =
-            s
-        {
-            let id = self.take_next_id();
-            let alloc = Alloc::new(id, addr_width, val_width, size, array);
-
-            // let v = alloc.var().clone();
-            // TODO: add computations to ctx without assert
-            // if let Op::Var(n, _) = &v.op {
-            //     self.cs.borrow_mut().eval_and_save(&n, &array);
-            // } else {
-            //     unreachable!()
-            // }
-            // self.assert(term![Op::Eq; v, array]);
-            // self.cs.borrow_mut().outputs.push(term![Op::Eq; v, array]);
-
-            // output some term 
-            // store term with name somewhere in context? 
-
-            self.allocs.insert(id, alloc);
-            id
-=======
-        if let Sort::Array(k_s, v_s, size) = &s {
-            match (&**k_s, &**v_s) {
-                (Sort::BitVector(addr_width), Sort::BitVector(val_width)) => {
+        if let Sort::Array(box_addr_width, box_val_width, size) = s {
+            if let Sort::BitVector(addr_width) = *box_addr_width {
+                if let Sort::BitVector(val_width) = *box_val_width {
                     let id = self.take_next_id();
-                    let alloc = Alloc::new(id, *addr_width, *val_width, *size);
-                    let v = alloc.var().clone();
-                    if let Op::Var(n, _) = &v.op {
-                        self.cs.borrow_mut().eval_and_save(n, &array);
-                    } else {
-                        unreachable!()
-                    }
-                    self.assert(term![Op::Eq; v, array]);
+                    let alloc = Alloc::new(id, addr_width, val_width, size, array);
                     self.allocs.insert(id, alloc);
                     id
+                } else {
+                    panic!("Cannot access val_width")
                 }
-                _ => {
-                    panic!("Cannot allocate array of sort: {}", s)
-                }
+            } else {
+                panic!("Cannot access addr_width")
             }
->>>>>>> 11242a68
         } else {
             panic!("Cannot allocate array of sort: {}", s)
         }
@@ -146,17 +116,7 @@
     ///
     /// Returns a (concrete) allocation identifier which can be used to access this allocation.
     pub fn zero_allocate(&mut self, size: usize, addr_width: usize, val_width: usize) -> AllocId {
-<<<<<<< HEAD
         self.allocate(term![Op::ConstArray(Sort::BitVector(addr_width), size); leaf_term(Op::Const(Value::BitVector(BitVector::zeros(val_width))))])
-=======
-        let array = Value::Array(Array::new(
-            Sort::BitVector(addr_width),
-            Box::new(Value::BitVector(BitVector::zeros(val_width))),
-            BTreeMap::new(),
-            size,
-        ));
-        self.allocate(leaf_term(Op::Const(array)))
->>>>>>> 11242a68
     }
 
     /// Load the value of index `offset` from the allocation `id`.
@@ -171,7 +131,6 @@
         let alloc = self.allocs.get_mut(&id).expect("Missing allocation");
         assert_eq!(alloc.addr_width, check(&offset).as_bv());
         assert_eq!(alloc.val_width, check(&val).as_bv());
-<<<<<<< HEAD
         let old = alloc.cur_term.clone();
         let new = term![Op::Store; alloc.var().clone(), offset.clone(), val];
         let ite_store = term![Op::Ite; cond, new, old];
@@ -187,17 +146,6 @@
         // }
         // self.assert(term![Op::Eq; v, new]);
         // self.cs.borrow_mut().outputs.push(new)
-=======
-        let new = term![Op::Store; alloc.var().clone(), offset, val];
-        alloc.next_var();
-        let v = alloc.var().clone();
-        if let Op::Var(n, _) = &v.op {
-            self.cs.borrow_mut().eval_and_save(n, &new);
-        } else {
-            unreachable!()
-        }
-        self.assert(term![Op::Eq; v, new]);
->>>>>>> 11242a68
     }
 
     /// Is `offset` in bounds for the allocation `id`?
@@ -222,7 +170,6 @@
     fn bv_var(s: &str, w: usize) -> Term {
         leaf_term(Op::Var(s.to_owned(), Sort::BitVector(w)))
     }
-
     #[test]
     fn sat_test() {
         let cs = Rc::new(RefCell::new(Computation::new(false)));
