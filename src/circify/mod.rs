--- conflicted
+++ resolved
@@ -437,11 +437,7 @@
             fn_ctr: 0,
             globals: LexScope::with_prefix("global".to_string()),
             cir_ctx: CirCtx {
-<<<<<<< HEAD
-                mem: Rc::new(RefCell::new(mem::MemManager::new(cs.clone()))),
-=======
                 mem: Rc::new(RefCell::new(mem::MemManager::default())),
->>>>>>> 0eea91ea
                 cs,
             },
             condition: leaf_term(Op::Const(Value::Bool(true))),
@@ -797,20 +793,12 @@
         self.cir_ctx.cs
     }
 
-<<<<<<< HEAD
-    /// Load from an AllocID
-=======
     /// Load from an AllocId
->>>>>>> 0eea91ea
     pub fn load(&self, id: AllocId, offset: Term) -> Term {
         self.cir_ctx.mem.borrow_mut().load(id, offset)
     }
 
-<<<<<<< HEAD
-    /// Store to an AllocID
-=======
     /// Conditional store to an AllocId based on current path condition
->>>>>>> 0eea91ea
     pub fn store(&mut self, id: AllocId, offset: Term, val: Term) {
         let cond = self.condition();
         self.cir_ctx.mem.borrow_mut().store(id, offset, val, cond);
