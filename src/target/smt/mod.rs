//! The SMT back-end.
//!
//!
//! The SMT solver's invocation command can be configured by setting the environmental variable
//! [rsmt2::conf::CVC4_ENV_VAR].

use crate::ir::term::*;

use rsmt2::errors::SmtRes;
use rsmt2::parse::{IdentParser, ModelParser, SmtParser};
use rsmt2::print::{Expr2Smt, Sort2Smt, Sym2Smt};

use rug::Integer;

use std::collections::HashMap;
use std::fmt::{self, Display, Formatter};
use std::io::Write;
use std::str::FromStr;

use ieee754::Ieee754;

struct SmtDisp<'a, T>(pub &'a T);

impl<'a, T: Expr2Smt<()> + 'a> Display for SmtDisp<'a, T> {
    fn fmt(&self, f: &mut Formatter) -> fmt::Result {
        let mut s = Vec::new();
        <T as Expr2Smt<()>>::expr_to_smt2(self.0, &mut s, ()).unwrap();
        write!(f, "{}", std::str::from_utf8(&s).unwrap())?;
        Ok(())
    }
}

struct SmtSortDisp<'a, T>(pub &'a T);
impl<'a, T: Sort2Smt + 'a> Display for SmtSortDisp<'a, T> {
    fn fmt(&self, f: &mut Formatter) -> fmt::Result {
        let mut s = Vec::new();
        <T as Sort2Smt>::sort_to_smt2(self.0, &mut s).unwrap();
        write!(f, "{}", std::str::from_utf8(&s).unwrap())?;
        Ok(())
    }
}

impl Expr2Smt<()> for Value {
    fn expr_to_smt2<W: Write>(&self, w: &mut W, (): ()) -> SmtRes<()> {
        match self {
            Value::Bool(b) => write!(w, "{}", b)?,
            Value::Field(_) => panic!("Can't give fields to SMT solver"),
            Value::Int(i) => write!(w, "{}", i)?,
            Value::BitVector(b) => write!(w, "{}", b)?,
            Value::F32(f) => {
                let (sign, exp, mant) = f.decompose_raw();
                write!(w, "(fp #b{} #b", sign as u8)?;
                for i in (0..8).rev() {
                    write!(w, "{}", (exp >> i) & 1)?;
                }
                write!(w, " #b")?;
                for i in (0..23).rev() {
                    write!(w, "{}", (mant >> i) & 1)?;
                }
                write!(w, ")")?;
            }
            Value::F64(f) => {
                let (sign, exp, mant) = f.decompose_raw();
                write!(w, "(fp #b{} #b", sign as u8)?;
                for i in (0..11).rev() {
                    write!(w, "{}", (exp >> i) & 1)?;
                }
                write!(w, " #b")?;
                for i in (0..52).rev() {
                    write!(w, "{}", (mant >> i) & 1)?;
                }
                write!(w, ")")?;
            }
            Value::Array(Array {
                key_sort,
                default,
                map,
                size,
            }) => {
                for _ in 0..map.len() {
                    write!(w, "(store ")?;
                }
                let val_s = check(&leaf_term(Op::Const((**default).clone())));
                let s = Sort::Array(Box::new(key_sort.clone()), Box::new(val_s), *size);
                write!(
                    w,
                    "((as const {}) {})",
                    SmtSortDisp(&s),
                    SmtDisp(&**default)
                )?;
                for (k, v) in map {
                    write!(w, " {} {})", SmtDisp(k), SmtDisp(v))?;
                }
            }
            Value::Tuple(fs) => {
                write!(w, "(mkTuple")?;
                for t in fs {
                    write!(w, " {}", SmtDisp(t))?;
                }
                write!(w, ")")?;
            }
        }
        Ok(())
    }
}

impl Expr2Smt<()> for TermData {
    fn expr_to_smt2<W: Write>(&self, w: &mut W, (): ()) -> SmtRes<()> {
        let s_expr_children = match &self.op {
            Op::Var(n, _) => {
                write!(w, "{}", n)?;
                false
            }
            Op::Eq => {
                write!(w, "(=")?;
                true
            }
            Op::Ite => {
                write!(w, "(ite")?;
                true
            }
            Op::Not => {
                write!(w, "(not")?;
                true
            }
            Op::Implies => {
                write!(w, "(=>")?;
                true
            }
            Op::BoolNaryOp(_) | Op::BvBinPred(_) | Op::BvBinOp(_) | Op::BvNaryOp(_) => {
                write!(w, "({}", self.op)?;
                true
            }
            Op::Const(c) => {
                write!(w, "{}", SmtDisp(c))?;
                false
            }
            Op::Store => {
                write!(w, "(store")?;
                true
            }
            Op::Select => {
                write!(w, "(select")?;
                true
            }
            Op::Tuple => {
                write!(w, "(mkTuple")?;
                true
            }
            Op::Field(i) => {
                write!(w, "((_ tupSel {})", i)?;
                true
            }
            Op::ConstArray(key_sort, length) => {
                let val_sort = check(&self.cs[0]);
                let arr_sort = Sort::Array(Box::new(key_sort.clone()), Box::new(val_sort), *length);
                write!(w, "((as const {})", SmtSortDisp(&arr_sort))?;
                true
            }
            o => panic!("Cannot give {} to SMT solver", o),
        };
        if s_expr_children {
            for c in &self.cs {
                write!(w, " {}", SmtDisp(&**c))?;
            }
            write!(w, ")")?;
        }
        Ok(())
    }
}

impl Sort2Smt for Sort {
    fn sort_to_smt2<W: Write>(&self, w: &mut W) -> SmtRes<()> {
        match self {
            Sort::BitVector(b) => write!(w, "(_ BitVec {})", b)?,
            Sort::Array(k, v, _size) => {
                write!(w, "(Array {} {})", SmtSortDisp(&**k), SmtSortDisp(&**v))?;
            }
            Sort::F64 => write!(w, "Float64")?,
            Sort::F32 => write!(w, "Float32")?,
            Sort::Bool => write!(w, "Bool")?,
            Sort::Int => write!(w, "Int")?,
            Sort::Tuple(fs) => {
                write!(w, "(Tuple")?;
                for t in fs {
                    write!(w, " {}", SmtSortDisp(t))?;
                }
                write!(w, ")")?;
            }
            Sort::Field(_) => panic!("Can't give fields to SMT solver"),
        }
        Ok(())
    }
}

impl Expr2Smt<()> for BitVector {
    fn expr_to_smt2<W: Write>(&self, w: &mut W, (): ()) -> SmtRes<()> {
        write!(w, "#b")?;
        for i in (0..self.width()).rev() {
            write!(w, "{}", self.uint().get_bit(i as u32) as u8)?;
        }
        Ok(())
    }
}

struct SmtSymDisp<'a, T>(pub &'a T);

impl<'a, T: Display + 'a> Sym2Smt<()> for SmtSymDisp<'a, T> {
    fn sym_to_smt2<W: Write>(&self, w: &mut W, (): ()) -> SmtRes<()> {
        write!(w, "{}", self.0)?;
        Ok(())
    }
}

#[derive(Clone, Copy)]
struct Parser;

impl<'a, R: std::io::BufRead> IdentParser<String, Sort, &'a mut SmtParser<R>> for Parser {
    fn parse_ident(self, input: &'a mut SmtParser<R>) -> SmtRes<String> {
        Ok(input
            .try_sym(|a| -> Result<String, String> { Ok(a.to_owned()) })?
            .expect("sym"))
    }
    fn parse_type(self, input: &'a mut SmtParser<R>) -> SmtRes<Sort> {
        if input.try_tag("Bool")? {
            Ok(Sort::Bool)
        } else if input.try_tag("(_ BitVec")? {
            let n = input
                .try_int(|s, b| {
                    if b {
                        Ok(usize::from_str(s).unwrap())
                    } else {
                        Err("Non-positive bit-vector width")
                    }
                })?
                .unwrap();
            input.tag(")")?;
            Ok(Sort::BitVector(n))
        } else {
            unimplemented!()
        }
    }
}

impl<'a, Br: ::std::io::BufRead> ModelParser<String, Sort, Value, &'a mut SmtParser<Br>>
    for Parser
{
    fn parse_value(
        self,
        input: &'a mut SmtParser<Br>,
        _: &String,
        _: &[(String, Sort)],
        _: &Sort,
    ) -> SmtRes<Value> {
        let r = if let Some(b) = input.try_bool()? {
            Value::Bool(b)
        } else if input.try_tag("#b")? {
            let bits = input.get_sexpr()?;
            let i = Integer::from_str_radix(bits, 2).unwrap();
            Value::BitVector(BitVector::new(i, bits.len()))
        } else if input.try_tag("(_")? {
            if input.try_tag("bv")? {
                let val = Integer::from_str_radix(input.get_sexpr()?, 10).unwrap();
                let width = usize::from_str(input.get_sexpr()?).unwrap();
                input.tag(")")?;
                Value::BitVector(BitVector::new(val, width))
            } else {
                unimplemented!(
                    "Could not parse model suffix: {}\n after (_ bv",
                    input.buff_rest()
                )
            }
        } else {
            unimplemented!("Could not parse model suffix: {}", input.buff_rest())
        };
        //if !input.try_tag(")")? {
        //    input.fail_with("No trailing ')'")?;
        //}
        Ok(r)
    }
}

/// Create a solver, which can optionally parse models.
///
/// If [rsmt2::conf::CVC4_ENV_VAR] is set, uses that as the solver's invocation command.
fn make_solver<P>(parser: P, models: bool) -> rsmt2::Solver<P> {
    let mut conf = rsmt2::conf::SmtConf::default_cvc4();
    if let Ok(val) = std::env::var(rsmt2::conf::CVC4_ENV_VAR) {
        conf.cmd(val);
    }
    if models {
        conf.models();
    }
    rsmt2::Solver::new(conf, parser).expect("Error creating SMT solver")
}

/// Check whether some term is satisfiable.
pub fn check_sat(t: &Term) -> bool {
<<<<<<< HEAD
    let mut solver = Solver::default_cvc4(()).unwrap();
    //solver.path_tee("out.smt2").unwrap();
=======
    let mut solver = make_solver((), false);
>>>>>>> 0eea91ea
    for c in PostOrderIter::new(t.clone()) {
        if let Op::Var(n, s) = &c.op {
            solver.declare_const(&SmtSymDisp(n), s).unwrap();
        }
    }
    assert!(check(t) == Sort::Bool);
    solver.assert(&**t).unwrap();
    solver.check_sat().unwrap()
}

/// Get a satisfying assignment for `t`, assuming it is SAT.
pub fn find_model(t: &Term) -> Option<HashMap<String, Value>> {
    let mut solver = make_solver(Parser, true);
    //solver.path_tee("solver_com").unwrap();
    for c in PostOrderIter::new(t.clone()) {
        if let Op::Var(n, s) = &c.op {
            solver.declare_const(&SmtSymDisp(n), s).unwrap();
        }
    }
    assert!(check(t) == Sort::Bool);
    solver.assert(&**t).unwrap();
    if solver.check_sat().unwrap() {
        Some(
            solver
                .get_model()
                .unwrap()
                .into_iter()
                .map(|(id, _, _, v)| (id, v))
                .collect(),
        )
    } else {
        None
    }
}

#[cfg(test)]
mod test {
    use super::*;
    use crate::ir::term::dist::test::*;
    use fxhash::FxHashMap as HashMap;
    use quickcheck_macros::quickcheck;
    use rug::Integer;

    #[test]
    fn var_is_sat() {
        let t = leaf_term(Op::Var("a".into(), Sort::Bool));
        assert!(check_sat(&t));
    }

    #[test]
    fn var_is_sat_model() {
        let t = leaf_term(Op::Var("a".into(), Sort::Bool));
        assert!(
            find_model(&t)
                == Some(
                    vec![("a".to_owned(), Value::Bool(true))]
                        .into_iter()
                        .collect()
                )
        );
    }

    #[test]
    fn var_and_not_is_unsat() {
        let v = leaf_term(Op::Var("a".into(), Sort::Bool));
        let t = term![Op::BoolNaryOp(BoolNaryOp::And); v.clone(), term![Op::Not; v]];
        assert!(!check_sat(&t));
    }

    #[test]
    fn bv_is_sat() {
        let t = term![Op::Eq; bv_lit(0,4), leaf_term(Op::Var("a".into(), Sort::BitVector(4)))];
        assert!(check_sat(&t));
    }

    #[test]
    fn tuple_is_sat() {
        let t = term![Op::Eq; term![Op::Field(0); term![Op::Tuple; bv_lit(0,4), bv_lit(5,6)]], leaf_term(Op::Var("a".into(), Sort::BitVector(4)))];
        assert!(check_sat(&t));
        let t = term![Op::Eq; term![Op::Tuple; bv_lit(0,4), bv_lit(5,6)], leaf_term(Op::Var("a".into(), Sort::Tuple(vec![Sort::BitVector(4), Sort::BitVector(6)])))];
        assert!(check_sat(&t));
    }

    #[test]
    fn bv_is_sat_model() {
        let t = term![Op::Eq; bv_lit(0,4), leaf_term(Op::Var("a".into(), Sort::BitVector(4)))];
        assert!(
            find_model(&t)
                == Some(
                    vec![(
                        "a".to_owned(),
                        Value::BitVector(BitVector::new(Integer::from(0), 4))
                    ),]
                    .into_iter()
                    .collect()
                )
        );
    }

    #[test]
    fn vars_are_sat_model() {
        let t = term![Op::BoolNaryOp(BoolNaryOp::And);
           leaf_term(Op::Var("a".into(), Sort::Bool)),
           leaf_term(Op::Var("b".into(), Sort::Bool)),
           leaf_term(Op::Var("c".into(), Sort::Bool))
        ];
        assert!(
            find_model(&t)
                == Some(
                    vec![
                        ("a".to_owned(), Value::Bool(true)),
                        ("b".to_owned(), Value::Bool(true)),
                        ("c".to_owned(), Value::Bool(true)),
                    ]
                    .into_iter()
                    .collect()
                )
        );
    }

    #[quickcheck]
    fn eval_random_bool(ArbitraryBoolEnv(t, vs): ArbitraryBoolEnv) {
        assert!(smt_eval_test(t.clone(), &vs));
        assert!(!smt_eval_alternate_solution(t.clone(), &vs));
    }

    /// Check that `t` evaluates consistently within the SMT solver under `vs`.
    pub fn smt_eval_test(t: Term, vs: &HashMap<String, Value>) -> bool {
        let mut solver = make_solver((), false);
        for (var, val) in vs {
            let s = val.sort();
            solver.declare_const(&SmtSymDisp(&var), &s).unwrap();
            solver.assert(&*term![Op::Eq; leaf_term(Op::Var(var.to_owned(), s)), leaf_term(Op::Const(val.clone()))]).unwrap();
        }
        let val = eval(&t, vs);
        solver
            .assert(&*term![Op::Eq; t, leaf_term(Op::Const(val))])
            .unwrap();
        solver.check_sat().unwrap()
    }

    /// Check that `t` evaluates consistently within the SMT solver under `vs`.
    pub fn smt_eval_alternate_solution(t: Term, vs: &HashMap<String, Value>) -> bool {
        let mut solver = make_solver((), false);
        for (var, val) in vs {
            let s = val.sort();
            solver.declare_const(&SmtSymDisp(&var), &s).unwrap();
            solver.assert(&*term![Op::Eq; leaf_term(Op::Var(var.to_owned(), s)), leaf_term(Op::Const(val.clone()))]).unwrap();
        }
        let val = eval(&t, vs);
        solver
            .assert(&*term![Op::Not; term![Op::Eq; t, leaf_term(Op::Const(val))]])
            .unwrap();
        solver.check_sat().unwrap()
    }
}<|MERGE_RESOLUTION|>--- conflicted
+++ resolved
@@ -149,12 +149,6 @@
             }
             Op::Field(i) => {
                 write!(w, "((_ tupSel {})", i)?;
-                true
-            }
-            Op::ConstArray(key_sort, length) => {
-                let val_sort = check(&self.cs[0]);
-                let arr_sort = Sort::Array(Box::new(key_sort.clone()), Box::new(val_sort), *length);
-                write!(w, "((as const {})", SmtSortDisp(&arr_sort))?;
                 true
             }
             o => panic!("Cannot give {} to SMT solver", o),
@@ -296,12 +290,7 @@
 
 /// Check whether some term is satisfiable.
 pub fn check_sat(t: &Term) -> bool {
-<<<<<<< HEAD
-    let mut solver = Solver::default_cvc4(()).unwrap();
-    //solver.path_tee("out.smt2").unwrap();
-=======
     let mut solver = make_solver((), false);
->>>>>>> 0eea91ea
     for c in PostOrderIter::new(t.clone()) {
         if let Op::Var(n, s) = &c.op {
             solver.declare_const(&SmtSymDisp(n), s).unwrap();
