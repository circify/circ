--- conflicted
+++ resolved
@@ -300,12 +300,7 @@
 
 /// Check whether some term is satisfiable.
 pub fn check_sat(t: &Term) -> bool {
-<<<<<<< HEAD
-    let mut solver = Solver::default_cvc4(()).unwrap();
-    //solver.path_tee("out.smt2").unwrap();
-=======
     let mut solver = make_solver((), false);
->>>>>>> 11242a68
     for c in PostOrderIter::new(t.clone()) {
         if let Op::Var(n, s) = &c.op {
             solver.declare_const(&SmtSymDisp(n), s).unwrap();
