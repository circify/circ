--- conflicted
+++ resolved
@@ -119,21 +119,13 @@
         };
         for (op_name, cost) in costs {
             // HACK: assumes the presence of 2 partitions names into conversion and otherwise.
-<<<<<<< HEAD
-            if !op_name.contains("2") {
-=======
             if !op_name.contains('2') {
->>>>>>> 0eea91ea
                 for op in ops_from_name(op_name) {
                     for (share_type, share_name) in &[(Arithmetic, "a"), (Boolean, "b"), (Yao, "y")]
                     {
                         if let Some(c) = get_cost_opt(share_name, cost.as_object().unwrap()) {
                             ops.entry(op.clone())
-<<<<<<< HEAD
-                                .or_insert_with(|| FxHashMap::default())
-=======
                                 .or_insert_with(FxHashMap::default)
->>>>>>> 0eea91ea
                                 .insert(*share_type, c);
                         }
                     }
@@ -145,13 +137,8 @@
 }
 
 /// Uses an ILP to assign...
-<<<<<<< HEAD
-pub fn assign(c: &Computation, cm: &String) -> SharingMap {
-    let base_dir = match cm.as_ref() {
-=======
 pub fn assign(c: &Computation, cm: &str) -> SharingMap {
     let base_dir = match cm {
->>>>>>> 0eea91ea
         "opa" => "opa",
         "hycc" => "hycc",
         _ => panic!("Unknown cost model type: {}", cm),
