--- conflicted
+++ resolved
@@ -6,21 +6,12 @@
 
 use crate::ir::term::*;
 use crate::target::aby::assignment::ilp::assign;
-<<<<<<< HEAD
-use crate::target::aby::assignment::some_arith_sharing;
 use crate::target::aby::assignment::{ShareType, SharingMap};
 use crate::target::aby::utils::*;
-use crate::target::graph::trans::{combine, partition};
-
+// use crate::target::graph::trans::{combine, partition};
 use std::fmt;
-use std::path::PathBuf;
-=======
-use crate::target::aby::assignment::{ShareType, SharingMap};
-use crate::target::aby::utils::*;
-use std::fmt;
 
 use std::path::Path;
->>>>>>> 0eea91ea
 
 const NO_ROLE: u8 = u8::MAX;
 const SERVER: u8 = 0;
@@ -50,31 +41,15 @@
 }
 
 impl ToABY {
-<<<<<<< HEAD
-    fn new(
-        metadata: ComputationMetadata,
-        s_map: SharingMap,
-        path_buf: &PathBuf,
-        lang: &String,
-    ) -> Self {
-=======
     fn new(metadata: ComputationMetadata, s_map: SharingMap, path: &Path, lang: &str) -> Self {
->>>>>>> 0eea91ea
         Self {
             md: metadata,
             inputs: TermMap::new(),
             cache: TermMap::new(),
-<<<<<<< HEAD
-            s_map: s_map,
-            share_cnt: 0,
-            setup_fname: get_path(path_buf, lang, &String::from("setup")),
-            circuit_fname: get_path(path_buf, lang, &String::from("circuit")),
-=======
             s_map,
             share_cnt: 0,
             setup_fname: get_path(path, lang, &String::from("setup")),
             circuit_fname: get_path(path, lang, &String::from("circuit")),
->>>>>>> 0eea91ea
         }
     }
 
@@ -82,11 +57,7 @@
         match &t.op {
             Op::Var(name, _) => {
                 if b {
-<<<<<<< HEAD
-                    name.to_string().clone().replace(".", "_")
-=======
                     name.to_string().replace(".", "_")
->>>>>>> 0eea91ea
                 } else {
                     name.to_string()
                 }
@@ -110,15 +81,9 @@
             panic!("Invalid variable name: {}", full_name);
         }
         let mut name = parsed[parsed.len() - 2].to_string();
-<<<<<<< HEAD
-        if full_name.contains(".") {
-            let index: Vec<String> = full_name.split(".").map(str::to_string).collect();
-            if index.len() < 1 {
-=======
         if full_name.contains('.') {
             let index: Vec<String> = full_name.split('.').map(str::to_string).collect();
             if index.is_empty() {
->>>>>>> 0eea91ea
                 panic!("Invalid variable name: {}", full_name);
             }
             name += &("_".to_owned() + &index[index.len() - 1].to_string());
@@ -161,11 +126,7 @@
 
     fn add_cons_gate(&self, t: Term) -> String {
         let name = ToABY::get_var_name(t.clone(), true);
-<<<<<<< HEAD
-        let s_circ = self.get_sharetype_circ(t.clone());
-=======
         let s_circ = self.get_sharetype_circ(t);
->>>>>>> 0eea91ea
         format!(
             "s_{} = {}->PutCONSGate((uint64_t){}, bitlen);\n",
             name, s_circ, name
@@ -174,11 +135,7 @@
 
     fn add_in_gate(&self, t: Term, role: String) -> String {
         let name = ToABY::get_var_name(t.clone(), true);
-<<<<<<< HEAD
-        let s_circ = self.get_sharetype_circ(t.clone());
-=======
         let s_circ = self.get_sharetype_circ(t);
->>>>>>> 0eea91ea
         format!(
             "\ts_{} = {}->PutINGate({}, bitlen, {});\n",
             name, s_circ, name, role
@@ -187,13 +144,8 @@
 
     fn add_dummy_gate(&self, t: Term) -> String {
         let name = ToABY::get_var_name(t.clone(), true);
-<<<<<<< HEAD
-        let s_circ = self.get_sharetype_circ(t.clone());
-        format!("\ts_{} = {}->PutDummyINGate(bitlen);\n", name, s_circ).to_string()
-=======
         let s_circ = self.get_sharetype_circ(t);
         format!("\ts_{} = {}->PutDummyINGate(bitlen);\n", name, s_circ)
->>>>>>> 0eea91ea
     }
 
     /// Initialize private and public inputs from each party
@@ -272,20 +224,12 @@
     // TODO: const should not be hardcoded to acirc
     #[allow(dead_code)]
     fn zero() -> String {
-<<<<<<< HEAD
-        format!("acirc->PutCONSGate((uint64_t)0, (uint32_t)1)")
+        "acirc->PutCONSGate((uint64_t)0, (uint32_t)1)".to_string()
     }
 
     /// Return constant gate evaluating to 1
     // TODO: const should not be hardcoded to acirc
-    fn one(s_type: &String) -> String {
-=======
-        "acirc->PutCONSGate((uint64_t)0, (uint32_t)1)".to_string()
-    }
-
-    /// Return constant gate evaluating to 1
     fn one(s_type: &str) -> String {
->>>>>>> 0eea91ea
         format!("{}->PutCONSGate((uint64_t)1, (uint32_t)1)", s_type)
     }
 
@@ -312,11 +256,7 @@
                 );
                 write_line_to_file(&self.circuit_fname, &s);
 
-<<<<<<< HEAD
-                self.cache.insert(t.clone(), EmbeddedTerm::Bool(share));
-=======
                 self.cache.insert(t, EmbeddedTerm::Bool(share));
->>>>>>> 0eea91ea
             }
             Sort::BitVector(_) => {
                 let a_circ = self.get_bv(&a);
@@ -332,11 +272,7 @@
                     share, s_circ, s_circ, s_circ, a_conv, b_conv, s_circ, b_conv, a_conv, ToABY::one(&s_circ)
                 );
                 write_line_to_file(&self.circuit_fname, &s);
-<<<<<<< HEAD
-                self.cache.insert(t.clone(), EmbeddedTerm::Bool(share));
-=======
                 self.cache.insert(t, EmbeddedTerm::Bool(share));
->>>>>>> 0eea91ea
             }
             e => panic!("Unimplemented sort for Eq: {:?}", e),
         }
@@ -421,20 +357,11 @@
                     // If t.cs len is 1, just output that term
                     // This is to bypass adding an AND gate with a single conditional term
                     // Refer to pub fn condition() in src/circify/mod.rs
-<<<<<<< HEAD
-                    let a = self.get_bool(&t.cs[0]).clone();
-                    self.cache
-                        .insert(t.clone(), EmbeddedTerm::Bool(format!("{}", a)));
-                } else {
-                    let a_circ = self.get_bool(&t.cs[0]).clone();
-                    let b_circ = self.get_bool(&t.cs[1]).clone();
-=======
                     let a = self.get_bool(&t.cs[0]);
                     self.cache.insert(t.clone(), EmbeddedTerm::Bool(a));
                 } else {
                     let a_circ = self.get_bool(&t.cs[0]);
                     let b_circ = self.get_bool(&t.cs[1]);
->>>>>>> 0eea91ea
 
                     let a_conv = self.add_conv_gate(t.clone(), t.cs[0].clone(), a_circ);
                     let b_conv = self.add_conv_gate(t.clone(), t.cs[1].clone(), b_circ);
@@ -676,40 +603,31 @@
 
     /// Given a term `t`, lower `t` to ABY Circuits
     fn lower(&mut self, t: Term) {
-<<<<<<< HEAD
-        let s = self.embed(t.clone());
-=======
         let s = self.embed(t);
->>>>>>> 0eea91ea
         write_line_to_file(&self.circuit_fname, &s);
     }
 }
 
 /// Convert this (IR) `ir` to ABY.
-<<<<<<< HEAD
-pub fn to_aby(ir: Computation, path_buf: &PathBuf, lang: &String, cm: &String) {
-=======
 pub fn to_aby(ir: Computation, path: &Path, lang: &str, cm: &str) {
->>>>>>> 0eea91ea
     let Computation {
         outputs: terms,
         metadata: md,
         values: _,
     } = ir.clone();
-<<<<<<< HEAD
-
-    let (partitions, term_to_part, rewritten) = partition(&ir, &path_buf, &lang);
-
-    let mut local_share_maps: Vec<SharingMap> = Vec::new();
-    for p in partitions {
-        let s_map = assign(&p, cm);
-        local_share_maps.push(s_map.clone());
-        println!("s_map made!");
-    }
-
-    let global_share_map: SharingMap = combine(&ir, &local_share_maps, &term_to_part, &rewritten);
-    println!("");
-    println!("Global share map!");
+
+    // let (partitions, term_to_part, rewritten) = partition(&ir, &path, &lang);
+    // let mut local_share_maps: Vec<SharingMap> = Vec::new();
+    // for p in partitions {
+    //     let s_map = assign(&p, cm);
+    //     local_share_maps.push(s_map.clone());
+    //     println!("s_map made!");
+    // }
+
+    // let global_share_map: SharingMap = combine(&ir, &local_share_maps, &term_to_part, &rewritten);
+    // println!("");
+    // println!("Global share map!");
+
     // for (key, value) in &*global_share_map {
     //     println!("{} : {:#?}", key, value);
     // }
@@ -717,24 +635,13 @@
     // for now, use local assignments for global assignment
     // combine sharing map to a single map, pass to converter.
 
-    // let s_map: SharingMap = assign(&ir, cm);
+    let s_map: SharingMap = assign(&ir, cm);
     // let s_map = some_arith_sharing(&ir);
-    let mut converter = ToABY::new(md, global_share_map, path_buf, lang);
+    // let mut converter = ToABY::new(md, global_share_map, path, lang);
+    let mut converter = ToABY::new(md, s_map, path, lang);
 
     for t in terms {
         // println!("terms: {}", t);
-=======
-    for t in terms.clone() {
-        println!("terms: {}", t);
-    }
-
-    let s_map: SharingMap = assign(&ir, cm);
-    // let s_map: SharingMap = some_arith_sharing(&ir);
-    let mut converter = ToABY::new(md, s_map, path, lang);
-
-    for t in terms {
-        println!("terms: {}", t);
->>>>>>> 0eea91ea
         converter.lower(t.clone());
     }
 
