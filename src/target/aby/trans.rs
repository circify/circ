--- conflicted
+++ resolved
@@ -129,85 +129,12 @@
         }
     }
 
-<<<<<<< HEAD
-    fn map_to_shares(&mut self) {
-        let mut now = Instant::now();
-        let computations = self.fs.computations.clone();
-        println!("Time: cloning computations: {:?}", now.elapsed());
-
-        let mut term_to_share_time: std::time::Duration = std::time::Duration::new(0, 0);
-        let mut write_line_time: std::time::Duration = std::time::Duration::new(0, 0);
-        let mut create_line_time: std::time::Duration = std::time::Duration::new(0, 0);
-        let mut format_line_time: std::time::Duration = std::time::Duration::new(0, 0);
-        let mut add_line_time: std::time::Duration = std::time::Duration::new(0, 0);
-        let mut count = 0;
-
-        let share_map_path = get_path(self.path, &self.lang, "share_map");
-        let mut share_outputs = Vec::with_capacity(WRITE_SIZE * 2);
-        for (name, comp) in computations.iter() {
-            println!("mapping {} to shares, total terms: {}", name, comp.terms());
-            let share_map = self.get_sharing_map(name);
-            for t in comp.terms_postorder() {
-                now = Instant::now();
-                let sort: Sort = check(&t);
-                let num_shares = self.get_sort_len(&sort) as i32;
-                let shares: Vec<i32> = (0..num_shares)
-                    .map(|x| x + self.share_cnt)
-                    .collect::<Vec<i32>>();
-                self.share_cnt += num_shares;
-                self.term_to_shares.insert(t.clone(), shares.clone());
-                term_to_share_time += now.elapsed();
-
-                now = Instant::now();
-                // write sharing map
-                let share_type = share_map.get(&t).unwrap();
-                let share_str = share_type.char();
-                create_line_time += now.elapsed();
-
-                for s in shares {
-                    now = Instant::now();
-                    let line = format!("{} {}\n", s, share_str);
-                    count += 1;
-                    format_line_time += now.elapsed();
-
-                    now = Instant::now();
-                    share_outputs.push(line);
-                    add_line_time += now.elapsed();
-                }
-
-                // buffered write
-                if share_outputs.len() >= WRITE_SIZE {
-                    now = Instant::now();
-                    write_lines(&share_map_path, &share_outputs);
-                    share_outputs.clear();
-                    write_line_time += now.elapsed();
-                }
-            }
-
-            self.s_map.remove(name);
-        }
-
-        now = Instant::now();
-        write_lines(&share_map_path, &share_outputs);
-        write_line_time += now.elapsed();
-
-        // clear share map
-        self.s_map.clear();
-
-        println!("term to share time: {:?}", term_to_share_time);
-        println!("create time: {:?}", create_line_time);
-        println!("format time: {:?}", format_line_time);
-        println!("add time: {:?}", add_line_time);
-        println!("write time: {:?}", write_line_time);
-        println!("count: {:?}", count);
-=======
     fn write_share_output(&mut self, flush: bool) {
         if flush || self.share_output.len() >= WRITE_SIZE {
             let share_output_path = get_path(self.path, &self.lang, "share_map", false);
             write_lines(&share_output_path, &self.share_output);
             self.share_output.clear();
         }
->>>>>>> caa427bb
     }
 
     // fn map_to_shares(&mut self) {
@@ -359,7 +286,6 @@
                 // Write share
                 self.write_share(t, s);
 
-                // return share id
                 s
             }
         }
@@ -953,6 +879,8 @@
                 true,
             );
 
+            println!("starting: {}", name);
+
             for t in comp.outputs.iter() {
                 self.curr_comp = name.to_string();
                 self.embed(t.clone());
@@ -1052,13 +980,8 @@
 
     fn convert(&mut self) {
         let mut now = Instant::now();
-<<<<<<< HEAD
-        self.map_to_shares();
-        println!("Time: map terms to shares: {:?}", now.elapsed());
-=======
         // self.map_to_shares();
         // println!("Time: map terms to shares: {:?}", now.elapsed());
->>>>>>> caa427bb
         now = Instant::now();
         self.lower();
         println!("Time: lowering: {:?}", now.elapsed());
