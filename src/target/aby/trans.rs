//! Lowering IR to ABY DSL
//! [EzPC Compiler](https://github.com/mpc-msri/EzPC/blob/da94a982709123c8186d27c9c93e27f243d85f0e/EzPC/EzPC/ABY_example/common/ezpc.h)

//! Inv gates need to typecast circuit object to boolean circuit
//! [Link to comment in EzPC Compiler](https://github.com/mpc-msri/EzPC/blob/da94a982709123c8186d27c9c93e27f243d85f0e/EzPC/EzPC/codegen.ml)

use crate::ir::term::*;
#[cfg(feature = "lp")]
use crate::target::aby::assignment::ilp::assign;
use crate::target::aby::assignment::SharingMap;
use crate::target::aby::utils::*;
use std::fmt;
use std::path::Path;

#[cfg(not(feature = "lp"))]
use super::assignment::some_arith_sharing;

// const BOOLEAN_BITLEN: i32 = 1;

#[derive(Clone)]
enum EmbeddedTerm {
    Bool(String),
    Bv(String),
}

impl fmt::Display for EmbeddedTerm {
    fn fmt(&self, f: &mut fmt::Formatter) -> fmt::Result {
        write!(f, "{}", self)
    }
}

struct ToABY {
    cache: TermMap<EmbeddedTerm>,
    term_to_share_cnt: TermMap<i32>,
    s_map: SharingMap,
    share_cnt: i32,
    bytecode_path: String,
    share_map_path: String,
    param_map_path: String,
}

impl ToABY {
    fn new(s_map: SharingMap, path: &Path, lang: &str) -> Self {
        Self {
            cache: TermMap::new(),
            term_to_share_cnt: TermMap::new(),
            s_map,
            share_cnt: 0,
            bytecode_path: get_path(path, lang, "bytecode"),
            share_map_path: get_path(path, lang, "share_map"),
            param_map_path: get_path(path, lang, "param_map"),
        }
    }

    fn map_terms_to_shares(&mut self, term_: Term) {
        for t in PostOrderIter::new(term_) {
            self.term_to_share_cnt.insert(t, self.share_cnt);
            self.share_cnt += 1;
        }
    }

    fn write_mapping_file(&self, term_: Term) {
        for t in PostOrderIter::new(term_) {
            let share_type = self.s_map.get(&t).unwrap();
            let share_str = share_type.char();
            let share_cnt = self.term_to_share_cnt.get(&t).unwrap();
            write_line_to_file(
                &self.share_map_path,
                &format!("{} {}\n", *share_cnt, share_str),
            );
        }
    }

    fn get_var_name(t: &Term) -> String {
        match &t.op {
            Op::Var(name, _) => {
                let new_name = name.to_string().replace('.', "_");
                let n = new_name.split('_').collect::<Vec<&str>>();

                match n.len() {
                    5 => n[3].to_string(),
                    6.. => {
                        let l = n.len() - 1;
                        format!("{}_{}", n[l - 2], n[l])
                    }
                    _ => {
                        panic!("Invalid variable name: {}", name);
                    }
                }
            }
            _ => panic!("Term {} is not of type Var", t),
        }
    }

    fn get_share_name(&mut self, t: &Term) -> String {
        let share_cnt = self.term_to_share_cnt.get(t).unwrap();
        format!("s_{}", share_cnt)
    }

    /// Return constant gate evaluating to 1
    // fn one(s_type: &str) -> String {
    //     format!("{}->PutCONSGate((uint64_t)1, (uint32_t)1)", s_type)
    // }

    fn embed_eq(&mut self, t: Term, a_term: Term, b_term: Term) {
        let share = self.get_share_name(&t);
        let s = self.term_to_share_cnt.get(&t).unwrap();
        let a = self.term_to_share_cnt.get(&t.cs[0]).unwrap();
        let b = self.term_to_share_cnt.get(&t.cs[1]).unwrap();
        let op = "EQ";
        let line = format!("2 1 {} {} {} {}\n", a, b, s, op);
        write_line_to_file(&self.bytecode_path, &line);
        match check(&a_term) {
            Sort::Bool => {
                self.check_bool(&a_term);
                self.check_bool(&b_term);
                self.cache.insert(t, EmbeddedTerm::Bool(share));
            }
            Sort::BitVector(_) => {
                self.check_bv(&a_term);
                self.check_bv(&b_term);
                self.cache.insert(t, EmbeddedTerm::Bool(share));
            }
            e => panic!("Unimplemented sort for Eq: {:?}", e),
        }
    }

    /// Given term `t`, type-check `t` is of type Bool
    fn check_bool(&self, t: &Term) {
        self.cache
            .get(t)
            .unwrap_or_else(|| panic!("Missing wire for {:?}", t));
    }

    fn embed_bool(&mut self, t: Term) {
        let share = self.get_share_name(&t);
        let s = self.term_to_share_cnt.get(&t).unwrap();
        match &t.op {
            Op::Var(_, Sort::Bool) => {
                if !self.cache.contains_key(&t) {
                    self.cache.insert(
                        t.clone(),
                        EmbeddedTerm::Bool(format!("s_{}", ToABY::get_var_name(&t))),
                    );
                    let line = format!(
                        "{} {}\n",
                        ToABY::get_var_name(&t),
                        self.term_to_share_cnt.get(&t).unwrap()
                    );
                    write_line_to_file(&self.param_map_path, &line);
                }
            }
            Op::Const(Value::Bool(b)) => {
                let op = "CONS_bool";
                let line = format!("1 1 {} {} {}\n", *b as i32, s, op);
                write_line_to_file(&self.bytecode_path, &line);
                self.cache.insert(t.clone(), EmbeddedTerm::Bool(share));
            }
            Op::Eq => {
                self.embed_eq(t.clone(), t.cs[0].clone(), t.cs[1].clone());
            }
            Op::Ite => {
                let op = "MUX";

                self.check_bool(&t.cs[0]);
                self.check_bv(&t.cs[1]);
                self.check_bv(&t.cs[2]);

                let sel = self.term_to_share_cnt.get(&t.cs[0]).unwrap();
                let a = self.term_to_share_cnt.get(&t.cs[1]).unwrap();
                let b = self.term_to_share_cnt.get(&t.cs[2]).unwrap();

                let line = format!("3 1 {} {} {} {} {}\n", sel, a, b, s, op);
                write_line_to_file(&self.bytecode_path, &line);

                self.cache.insert(t.clone(), EmbeddedTerm::Bool(share));
            }
            Op::Not => {
                let op = "NOT";

                self.check_bool(&t.cs[0]);

                let a = self.term_to_share_cnt.get(&t.cs[0]).unwrap();
                let line = format!("1 1 {} {} {}\n", a, s, op);
                write_line_to_file(&self.bytecode_path, &line);

                self.cache.insert(t.clone(), EmbeddedTerm::Bool(share));
            }
            Op::BoolNaryOp(o) => {
                if t.cs.len() == 1 {
                    // HACK: Conditionals might not contain two variables
                    // If t.cs len is 1, just output that term
                    // This is to bypass adding an AND gate with a single conditional term
                    // Refer to pub fn condition() in src/circify/mod.rs
                    self.check_bool(&t.cs[0]);
                    self.cache.insert(t.clone(), EmbeddedTerm::Bool(share));
                } else {
                    self.check_bool(&t.cs[0]);
                    self.check_bool(&t.cs[1]);

                    let op = match o {
                        BoolNaryOp::Or => "OR",
                        BoolNaryOp::And => "AND",
                        BoolNaryOp::Xor => "XOR",
                    };

                    let a = self.term_to_share_cnt.get(&t.cs[0]).unwrap();
                    let b = self.term_to_share_cnt.get(&t.cs[1]).unwrap();
                    let line = format!("2 1 {} {} {} {}\n", a, b, s, op);
                    write_line_to_file(&self.bytecode_path, &line);

                    self.cache.insert(t.clone(), EmbeddedTerm::Bool(share));
                }
            }
            Op::BvBinPred(o) => {
                let op = match o {
                    BvBinPred::Ugt => "GT",
                    BvBinPred::Ult => "LT",
                    BvBinPred::Uge => "GE",
                    BvBinPred::Ule => "LE",
                    _ => panic!("Non-field in bool BvBinPred: {}", o),
                };

                self.check_bv(&t.cs[0]);
                self.check_bv(&t.cs[1]);

                let a = self.term_to_share_cnt.get(&t.cs[0]).unwrap();
                let b = self.term_to_share_cnt.get(&t.cs[1]).unwrap();
                let line = format!("2 1 {} {} {} {}\n", a, b, s, op);
                write_line_to_file(&self.bytecode_path, &line);

                self.cache.insert(t.clone(), EmbeddedTerm::Bool(share));
            }
            _ => panic!("Non-field in embed_bool: {}", t),
        }
    }

    /// Given term `t`, type-check `t` is of type Bv
    fn check_bv(&self, t: &Term) {
        self.cache
            .get(t)
            .unwrap_or_else(|| panic!("Missing wire for {:?}", t));
    }

    fn embed_bv(&mut self, t: Term) {
        let share = self.get_share_name(&t);
        let s = self.term_to_share_cnt.get(&t).unwrap();
        match &t.op {
            Op::Var(_, Sort::BitVector(_)) => {
                if !self.cache.contains_key(&t) {
                    self.cache.insert(
                        t.clone(),
                        EmbeddedTerm::Bv(format!("s_{}", ToABY::get_var_name(&t))),
                    );
                    let line = format!(
                        "{} {}\n",
                        ToABY::get_var_name(&t),
                        self.term_to_share_cnt.get(&t).unwrap()
                    );
                    write_line_to_file(&self.param_map_path, &line);
                }
            }
            Op::Const(Value::BitVector(b)) => {
                let op = "CONS_bv";
                let line = format!("1 1 {} {} {}\n", b.as_sint(), s, op);
                write_line_to_file(&self.bytecode_path, &line);
                self.cache.insert(t.clone(), EmbeddedTerm::Bv(share));
            }
            Op::Ite => {
                let op = "MUX";

                self.check_bool(&t.cs[0]);
                self.check_bv(&t.cs[1]);
                self.check_bv(&t.cs[2]);

                let sel = self.term_to_share_cnt.get(&t.cs[0]).unwrap();
                let a = self.term_to_share_cnt.get(&t.cs[1]).unwrap();
                let b = self.term_to_share_cnt.get(&t.cs[2]).unwrap();

                let line = format!("3 1 {} {} {} {} {}\n", sel, a, b, s, op);
                write_line_to_file(&self.bytecode_path, &line);

                self.cache.insert(t.clone(), EmbeddedTerm::Bv(share));
            }
            Op::BvNaryOp(o) => {
                let op = match o {
                    BvNaryOp::Xor => "XOR",
                    BvNaryOp::Or => "OR",
                    BvNaryOp::And => "AND",
                    BvNaryOp::Add => "ADD",
                    BvNaryOp::Mul => "MUL",
                };

                self.check_bv(&t.cs[0]);
                self.check_bv(&t.cs[1]);

                let a = self.term_to_share_cnt.get(&t.cs[0]).unwrap();
                let b = self.term_to_share_cnt.get(&t.cs[1]).unwrap();

                let line = format!("2 1 {} {} {} {}\n", a, b, s, op);
                write_line_to_file(&self.bytecode_path, &line);

                self.cache.insert(t.clone(), EmbeddedTerm::Bv(share));
            }
            Op::BvBinOp(o) => {
                let op = match o {
                    BvBinOp::Sub => "SUB",
                    BvBinOp::Udiv => "DIV",
                    BvBinOp::Urem => "REM",
                    BvBinOp::Shl => "SHL",
                    BvBinOp::Lshr => "LSHR",
                    BvBinOp::Ashr => "ASHR",
                };

                self.check_bv(&t.cs[0]);
                self.check_bv(&t.cs[1]);

                let a = self.term_to_share_cnt.get(&t.cs[0]).unwrap();
                let b = self.term_to_share_cnt.get(&t.cs[1]).unwrap();

                let line = format!("2 1 {} {} {} {}\n", a, b, s, op);
                write_line_to_file(&self.bytecode_path, &line);

                self.cache.insert(t.clone(), EmbeddedTerm::Bv(share));
            }
            // TODO
            Op::BvExtract(_start, _end) => {}
            _ => panic!("Non-field in embed_bv: {:?}", t),
        }
    }

    fn embed(&mut self, t: Term) {
        for c in PostOrderIter::new(t) {
            match check(&c) {
                Sort::Bool => {
                    self.embed_bool(c);
                }
                Sort::BitVector(_) => {
                    self.embed_bv(c);
                }
                e => panic!("Unsupported sort in embed: {:?}", e),
            }
        }
    }

    /// Given a term `t`, lower `t` to ABY Circuits
    fn lower(&mut self, t: Term) {
        self.embed(t.clone());

        let op = "OUT";
        let s = self.term_to_share_cnt.get(&t).unwrap();
        let line = format!("1 0 {} {}\n", s, op);
        write_line_to_file(&self.bytecode_path, &line);
    }
}

/// Convert this (IR) `ir` to ABY.
pub fn to_aby(ir: Computation, path: &Path, lang: &str, cm: &str) {
<<<<<<< HEAD
    let Computation {
        outputs: terms,
        metadata: md,
        values: _,
    } = ir.clone();
=======
    let Computation { outputs: terms, .. } = ir.clone();
>>>>>>> 8fed29bd

    #[cfg(feature = "lp")]
    let s_map: SharingMap = assign(&ir, cm);
    #[cfg(not(feature = "lp"))]
    let s_map: SharingMap = some_arith_sharing(&ir, cm);

    let mut converter = ToABY::new(s_map, path, lang);

    for t in terms {
        // println!("terms: {}", t);
        converter.map_terms_to_shares(t.clone());
        converter.write_mapping_file(t.clone());
        converter.lower(t.clone());
    }
}<|MERGE_RESOLUTION|>--- conflicted
+++ resolved
@@ -356,15 +356,7 @@
 
 /// Convert this (IR) `ir` to ABY.
 pub fn to_aby(ir: Computation, path: &Path, lang: &str, cm: &str) {
-<<<<<<< HEAD
-    let Computation {
-        outputs: terms,
-        metadata: md,
-        values: _,
-    } = ir.clone();
-=======
     let Computation { outputs: terms, .. } = ir.clone();
->>>>>>> 8fed29bd
 
     #[cfg(feature = "lp")]
     let s_map: SharingMap = assign(&ir, cm);
