--- conflicted
+++ resolved
@@ -93,7 +93,6 @@
 }
 
 /// Using the cpp_template.txt, write the .cpp file for the new test case
-<<<<<<< HEAD
 fn write_circ_file(filename: &String) {
     let setup_file_path = format!("third_party/ABY/src/examples/{}_setup_tmp.txt", *filename);
     let mut setup_file = File::open(setup_file_path).expect("Unable to open the file");
@@ -107,9 +106,6 @@
 
     let content = format!("{}\n{}", setup, circuit);
 
-=======
-fn write_circ_file(filename: &str, circ: &str, output: &str) {
->>>>>>> 11242a68
     let template = fs::read_to_string("third_party/ABY_templates/cpp_template.txt")
         .expect("Unable to read file");
     let path = format!(
@@ -120,14 +116,8 @@
     fs::write(
         &path,
         template
-<<<<<<< HEAD
             .replace("{fn}", &*filename)
             .replace("{circ}", &content)
-=======
-            .replace("{fn}", filename)
-            .replace("{circ}", circ)
-            .replace("{output}", output),
->>>>>>> 11242a68
     )
     .expect("Failed to write to cpp file");
 }
@@ -135,7 +125,6 @@
 /// Write circuit output from translation later to ABY
 pub fn write_aby_exec(path_buf: &PathBuf, lang: &String) {
     let filename = get_filename(path_buf);
-<<<<<<< HEAD
     let name = format!("{}_{}", filename, lang);
     create_dir_in_aby(&name);
     update_cmake_file(&name);
@@ -143,13 +132,4 @@
     write_test_file(&name);
     write_h_file(&name);
     write_circ_file(&name);
-=======
-    create_dir_in_aby(&filename);
-    update_cmake_file(&filename);
-    write_test_cmake_file(&filename);
-    write_test_file(&filename);
-    write_h_file(&filename);
-    let circ_str = aby.setup.join("\n\t") + &aby.circs.join("\n\t");
-    write_circ_file(&filename, &circ_str, &aby.output.join("\n\t"));
->>>>>>> 11242a68
 }