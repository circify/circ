--- conflicted
+++ resolved
@@ -2,36 +2,4 @@
 pub mod assignment;
 pub mod output;
 pub mod trans;
-<<<<<<< HEAD
-pub mod utils;
-=======
-
-#[derive(Clone, Debug)]
-/// ABY Circuit
-/// The ABY Circuit consists of three Vec<String>: setup, circ, and closer
-/// *setup* holds code for initializing the ABY party, sharing scheme, and input values
-/// *circs* holds the lowered code from the IR to ABY Circuits
-/// *output* holds the code for printing the output value
-pub struct ABY {
-    setup: Vec<String>,
-    circs: Vec<String>,
-    output: Vec<String>,
-}
-
-impl Default for ABY {
-    fn default() -> Self {
-        Self::new()
-    }
-}
-
-impl ABY {
-    /// Initialize ABY circuit
-    pub fn new() -> Self {
-        ABY {
-            setup: Vec::new(),
-            circs: Vec::new(),
-            output: Vec::new(),
-        }
-    }
-}
->>>>>>> 11242a68
+pub mod utils;