--- conflicted
+++ resolved
@@ -2,11 +2,8 @@
 
 #[cfg(feature = "lp")]
 pub mod aby;
-<<<<<<< HEAD
 pub mod fhe;
-=======
 #[cfg(feature = "lp")]
->>>>>>> 76539bf0
 pub mod ilp;
 pub mod r1cs;
 pub mod smt;