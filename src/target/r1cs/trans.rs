--- conflicted
+++ resolved
@@ -1071,15 +1071,8 @@
                 leaf_term(Op::Var("b".to_owned(), Sort::Bool)),
             ],
         );
-<<<<<<< HEAD
         let r1cs = to_r1cs_mod17(cs);
         r1cs.check_all(&values);
-=======
-        let (pd, _) = to_r1cs_mod17(cs);
-        let precomp = pd.precompute;
-        let extended_values = precomp.eval(&values);
-        pd.r1cs.check_all(&extended_values);
->>>>>>> c06e938c
     }
 
     #[quickcheck]
@@ -1161,19 +1154,10 @@
         let t = term![Op::Eq; t, leaf_term(Op::Const(v))];
         let cs = Computation::from_constraint_system_parts(vec![t], vec![]);
         let cfg = CircCfg::default();
-<<<<<<< HEAD
         let r1cs = to_r1cs(&cs, &cfg);
         r1cs.check_all(&values);
         let r1cs2 = reduce_linearities(r1cs, &cfg);
         r1cs2.check_all(&values);
-=======
-        let (pd, _) = to_r1cs(cs, &cfg);
-        let precomp = pd.precompute;
-        let extended_values = precomp.eval(&values);
-        pd.r1cs.check_all(&extended_values);
-        let r1cs2 = reduce_linearities(pd.r1cs, &cfg);
-        r1cs2.check_all(&extended_values);
->>>>>>> c06e938c
     }
 
     fn pf_dflt(i: isize) -> Term {
@@ -1269,10 +1253,7 @@
 
     #[test]
     fn pf2bv_lit() {
-<<<<<<< HEAD
         init();
-=======
->>>>>>> c06e938c
         const_test(term![
             Op::Eq;
             term![Op::PfToBv(4); pf_dflt(8)],
