//! Lowering IR to R1CS
//!
//! [Ben Braun's
//! thesis](https://citeseerx.ist.psu.edu/viewdoc/download?doi=10.1.1.683.6940&rep=rep1&type=pdf)
//! is a good intro to how this process works.
use crate::ir::term::extras::Letified;
use crate::ir::term::*;
use crate::target::r1cs::*;

use fxhash::{FxHashMap, FxHashSet};
use log::debug;
use rug::ops::Pow;
use rug::Integer;

use std::cell::RefCell;
use std::fmt::Display;
use std::iter::ExactSizeIterator;
use std::rc::Rc;

struct BvEntry {
    width: usize,
    uint: Lc,
    bits: Vec<Lc>,
}

#[derive(Clone)]
enum EmbeddedTerm {
    Bv(Rc<RefCell<BvEntry>>),
    Bool(Lc),
    Field(Lc),
    #[allow(dead_code)]
    Tuple(Vec<EmbeddedTerm>),
}

struct ToR1cs {
    r1cs: R1cs<String>,
    cache: TermMap<EmbeddedTerm>,
    values: Option<FxHashMap<String, Value>>,
    public_inputs: FxHashSet<String>,
    next_idx: usize,
}

impl ToR1cs {
    fn new(
        modulus: Integer,
        values: Option<FxHashMap<String, Value>>,
        public_inputs: FxHashSet<String>,
    ) -> Self {
        Self {
            r1cs: R1cs::new(modulus, values.is_some()),
            cache: TermMap::new(),
            values,
            public_inputs,
            next_idx: 0,
        }
    }

    /// Get a new variable, with name dependent on `d`.
    /// If values are being recorded, `value` must be provided.
    fn fresh_var<D: Display + ?Sized>(
        &mut self,
        ctx: &D,
        value: Option<Integer>,
        public: bool,
    ) -> Lc {
        let n = format!("{}_n{}", ctx, self.next_idx);
        self.next_idx += 1;
        self.r1cs.add_signal(n.clone(), value);
        if public {
            self.r1cs.publicize(&n);
        }
        self.r1cs.signal_lc(&n)
    }

    /// Enforce `x` to be bit-valued
    fn enforce_bit(&mut self, b: Lc) {
        self.r1cs.constraint(b.clone(), b - 1, self.r1cs.zero());
    }

    /// Get a new bit-valued variable, with name dependent on `d`.
    /// If values are being recorded, `value` must be provided.
    fn fresh_bit<D: Display + ?Sized>(&mut self, ctx: &D, value: Option<Integer>) -> Lc {
        let v = self.fresh_var(ctx, value, false);
        //debug!("Fresh bit: {}", self.r1cs.format_lc(&v));
        self.enforce_bit(v.clone());
        v
    }

    /// Return a bit indicating whether wire `x` is non-zero.
    fn is_zero(&mut self, x: Lc) -> Lc {
        // m * x - 1 + is_zero == 0
        // is_zero * x == 0
        let m = self.fresh_var(
            "is_zero_inv",
            self.r1cs.eval(&x).map(|x| {
                if x == 0 {
                    Integer::from(0)
                } else {
                    x.invert(self.r1cs.modulus()).unwrap()
                }
            }),
            false,
        );
        let is_zero = self.fresh_var(
            "is_zero",
            self.r1cs.eval(&x).map(|x| Integer::from(x == 0)),
            false,
        );
        self.r1cs.constraint(m, x.clone(), -is_zero.clone() + 1);
        self.r1cs.constraint(is_zero.clone(), x, self.r1cs.zero());
        is_zero
    }

    /// Return a bit indicating whether wires `x` and `y` are equal.
    fn are_equal(&mut self, x: Lc, y: &Lc) -> Lc {
        self.is_zero(x - y)
    }

    /// Return a bit indicating whether wires `x` and `y` are equal.
    fn bits_are_equal(&mut self, x: &Lc, y: &Lc) -> Lc {
        self.mul(x.clone() * 2, y.clone()) - x - y + 1
    }

    /// Evaluate `var`'s value as an (integer-casted) boolean.
    /// Returns `None` if values are not stored.
    fn eval_bool(&self, var: &str) -> Option<Integer> {
        self.values
            .as_ref()
            .map(|vs| match vs.get(var).expect("missing value") {
                Value::Bool(b) => Integer::from(*b),
                v => panic!("{} should be a bool, but is {:?}", var, v),
            })
    }

    /// Evaluate `var`'s value as an (integer-casted) bit-vector.
    /// Returns `None` if values are not stored.
    fn eval_bv(&self, var: &str) -> Option<Integer> {
        self.values.as_ref().map(|vs| {
            match vs
                .get(var)
                .unwrap_or_else(|| panic!("missing value for {}", var))
            {
                Value::BitVector(b) => b.uint().clone(),
                v => panic!("{} should be a bit-vector, but is {:?}", var, v),
            }
        })
    }

    /// Evaluate `var`'s value as an (integer-casted) field element
    /// Returns `None` if values are not stored.
    fn eval_pf(&self, var: &str) -> Option<Integer> {
        self.values
            .as_ref()
            .map(|vs| match vs.get(var).expect("missing value") {
                Value::Field(b) => b.i().clone(),
                v => panic!("{} should be a field element, but is {:?}", var, v),
            })
    }

    /// Given wire `x`, returns a vector of `n` wires which are the bits of `x`.
    /// They *have not* been constrained to sum to `x`.
    /// They have values according the the (infinite) two's complement representation of `x`.
    /// The LSB is at index 0.
    fn decomp<D: Display + ?Sized>(&mut self, d: &D, x: &Lc, n: usize) -> Vec<Lc> {
        let x_val = self.r1cs.eval(x);
        (0..n)
            .map(|i| {
                self.fresh_bit(
                    // We get the right repr here because of infinite two's complement.
                    &format!("{}_b{}", d, i),
                    x_val.as_ref().map(|x| Integer::from(x.get_bit(i as u32))),
                )
            })
            .collect::<Vec<_>>()
    }

    /// Given wire `x`, returns a vector of `n` wires which are the bits of `x`.
    /// Constrains `x` to fit in `n` (`signed`) bits.
    /// The LSB is at index 0.
    fn bitify<D: Display + ?Sized>(&mut self, d: &D, x: &Lc, n: usize, signed: bool) -> Vec<Lc> {
        debug!("Bitify({}): {}", n, self.r1cs.format_lc(x));
        let bits = self.decomp(d, x, n);
        let sum = self.debitify(bits.iter().cloned(), signed);
        self.assert_zero(sum - x);
        bits
    }

    /// Given wire `x`, returns whether `x` fits in `n` `signed` bits.
    fn fits_in_bits<D: Display + ?Sized>(&mut self, d: &D, x: &Lc, n: usize, signed: bool) -> Lc {
        let bits = self.decomp(d, x, n);
        let sum = self.debitify(bits.iter().cloned(), signed);
        self.are_equal(sum, x)
    }

    /// Given a sequence of `bits`, returns a wire which represents their sum,
    /// `\sum_{i>0} b_i2^i`.
    ///
    /// If `signed` is set, then the MSB is negated; i.e., the two's-complement sum is returned.
    fn debitify<I: ExactSizeIterator<Item = Lc>>(&self, bits: I, signed: bool) -> Lc {
        let n = bits.len();
        bits.enumerate().fold(self.r1cs.zero(), |sum, (i, bit)| {
            let summand = bit * &Integer::from(2).pow(i as u32);
            if signed && i + 1 == n {
                sum - &summand
            } else {
                sum + &summand
            }
        })
    }

    /// Given `xs`, an iterator of bit-valued wires, returns the XOR of all of them.
    fn nary_xor<I: ExactSizeIterator<Item = Lc>>(&mut self, mut xs: I) -> Lc {
        let n = xs.len();
        if n > 3 {
            let sum = xs.into_iter().fold(self.r1cs.zero(), |s, i| s + &i);
            let sum_bits = self.bitify("sum", &sum, bitsize(n), false);
            assert!(n > 0);
            assert!(self.r1cs.modulus() > &n);
            sum_bits.into_iter().next().unwrap() // safe b/c assert
        } else {
            let first = xs.next().expect("empty XOR");
            xs.fold(first, |a, b| a.clone() + &b - &(self.mul(a, b) * 2))
        }
    }

    /// Return the product of `a` and `b`.
    fn mul(&mut self, a: Lc, b: Lc) -> Lc {
        let c = self.fresh_var(
            "mul",
            self.r1cs
                .eval(&a)
                .and_then(|a| self.r1cs.eval(&b).map(|b| a * b)),
            false,
        );
        self.r1cs.constraint(a, b, c.clone());
        c
    }

    /// Given a bit-values `a`, returns its (boolean) not.
    fn bool_not(&self, a: &Lc) -> Lc {
        self.r1cs.zero() + 1 - a
    }

    /// Given `xs`, an iterator of bit-valued wires, returns the AND of all of them.
    fn nary_and<I: ExactSizeIterator<Item = Lc>>(&mut self, mut xs: I) -> Lc {
        let n = xs.len();
        if n <= 3 {
            let first = xs.next().expect("empty AND");
            xs.fold(first, |a, x| self.mul(a, x))
        } else {
            // Needed to end the closures borrow of self, before the next line.
            #[allow(clippy::needless_collect)]
            let negs: Vec<Lc> = xs.map(|x| self.bool_not(&x)).collect();
            let a = self.nary_or(negs.into_iter());
            self.bool_not(&a)
        }
    }

    /// Given `xs`, an iterator of bit-valued wires, returns the OR of all of them.
    fn nary_or<I: ExactSizeIterator<Item = Lc>>(&mut self, xs: I) -> Lc {
        let n = xs.len();
        if n <= 3 {
            // Needed to end the closures borrow of self, before the next line.
            #[allow(clippy::needless_collect)]
            let negs: Vec<Lc> = xs.map(|x| self.bool_not(&x)).collect();
            let a = self.nary_and(negs.into_iter());
            self.bool_not(&a)
        } else {
            let sum = xs.fold(self.r1cs.zero(), |s, x| s + &x);
            let z = self.is_zero(sum);
            self.bool_not(&z)
        }
    }

    /// Given a bit-valued `c`, and branches `t` and `f`, returns a wire which is `t` iff `c`, else
    /// `f`.
    fn ite(&mut self, c: Lc, t: Lc, f: &Lc) -> Lc {
        self.mul(c, t - f) + f
    }

    fn embed(&mut self, t: Term) {
        debug!("Embed: {}", Letified(t.clone()));
        for c in PostOrderIter::new(t) {
            debug!("Embed op: {}", c.op);
            // Handle field access once and for all
            if let Op::Field(i) = &c.op {
                // Need to borrow self in between search and insert. Could refactor.
                #[allow(clippy::map_entry)]
                if !self.cache.contains_key(&c) {
                    let t = self.get_field(&c.cs[0], *i);
                    self.cache.insert(c, t);
                }
            } else {
                match check(&c) {
                    Sort::Bool => {
                        self.embed_bool(c);
                    }
                    Sort::BitVector(_) => {
                        self.embed_bv(c);
                    }
                    Sort::Field(_) => {
                        self.embed_pf(c);
                    }
                    Sort::Tuple(_) => {
                        // custom ops?
                        panic!("Cannot embed tuple term: {}", c)
                    }
                    s => panic!("Unsupported sort in embed: {:?}", s),
                }
            }
        }
    }

    fn get_field(&self, tuple_term: &Term, field: usize) -> EmbeddedTerm {
        match self.cache.get(tuple_term) {
            Some(EmbeddedTerm::Tuple(v)) => v[field].clone(),
            _ => panic!("No tuple for {}", tuple_term),
        }
    }

    fn embed_eq(&mut self, a: &Term, b: &Term) -> Lc {
        match check(a) {
            Sort::Bool => {
                let a = self.get_bool(a).clone();
                let b = self.get_bool(b).clone();
                self.bits_are_equal(&a, &b)
            }
            Sort::BitVector(_) => {
                let a = self.get_bv_uint(a);
                let b = self.get_bv_uint(b);
                self.are_equal(a, &b)
            }
            Sort::Field(_) => {
                let a = self.get_pf(a).clone();
                let b = self.get_pf(b).clone();
                self.are_equal(a, &b)
            }
            Sort::Tuple(sorts) => {
                let n = sorts.len();
                let eqs: Vec<Term> = (0..n).map(|i| {
                    term![Op::Eq; term![Op::Field(i); a.clone()], term![Op::Field(i); b.clone()]]
                }).collect();
                let conj = term(Op::BoolNaryOp(BoolNaryOp::And), eqs);
                self.embed(conj.clone());
                self.get_bool(&conj).clone()
            }
            s => panic!("Unimplemented sort for Eq: {:?}", s),
        }
    }

    fn assert_eq(&mut self, a: &Term, b: &Term) {
        match check(a) {
            Sort::Bool => {
                let a = self.get_bool(a).clone();
                let diff = a - self.get_bool(b);
                self.assert_zero(diff);
            }
            Sort::BitVector(_) => {
                let a = self.get_bv_uint(a);
                let diff = a - &self.get_bv_uint(b);
                self.assert_zero(diff);
            }
            Sort::Field(_) => {
                let a = self.get_pf(a).clone();
                let diff = a - self.get_pf(b);
                self.assert_zero(diff);
            }
            s => panic!("Unimplemented sort for Eq: {:?}", s),
        }
    }

    fn embed_bool(&mut self, c: Term) -> &Lc {
        //println!("Embed: {}", c);
        debug_assert!(check(&c) == Sort::Bool);
        // TODO: skip if already embedded
        if !self.cache.contains_key(&c) {
            let lc = match &c.op {
                Op::Var(name, Sort::Bool) => {
                    let public = self.public_inputs.contains(name);
                    let v = self.fresh_var(name, self.eval_bool(name), public);
                    if !public {
                        self.enforce_bit(v.clone());
                    }
                    v
                }
                Op::Const(Value::Bool(b)) => self.r1cs.zero() + *b as isize,
                Op::Eq => self.embed_eq(&c.cs[0], &c.cs[1]),
                Op::Ite => {
                    let a = self.get_bool(&c.cs[0]).clone();
                    let b = self.get_bool(&c.cs[1]).clone();
                    let c = self.get_bool(&c.cs[2]).clone();
                    self.ite(a, b, &c)
                }
                Op::BoolMaj => {
                    let a = self.get_bool(&c.cs[0]).clone();
                    let b = self.get_bool(&c.cs[1]).clone();
                    let c = self.get_bool(&c.cs[2]).clone();
                    // m = ab + bc + ca - 2abc
                    // m = ab + c(b + a - 2ab)
                    //   where i = ab
                    // m = i + c(b + a - 2i)
                    let i = self.mul(a.clone(), b.clone());
                    self.mul(c, b + &a - &(i.clone() * 2)) - &i
                }
                Op::Not => {
                    let a = self.get_bool(&c.cs[0]);
                    self.bool_not(a)
                }
                Op::Implies => {
                    let a = self.get_bool(&c.cs[0]).clone();
                    let b = self.get_bool(&c.cs[1]).clone();
                    let not_a = self.bool_not(&a);
                    self.nary_or(vec![not_a, b].into_iter())
                }
                Op::BoolNaryOp(o) => {
                    let args =
                        c.cs.iter()
                            .map(|c| self.get_bool(c).clone())
                            .collect::<Vec<_>>();
                    match o {
                        BoolNaryOp::Or => self.nary_or(args.into_iter()),
                        BoolNaryOp::And => self.nary_and(args.into_iter()),
                        BoolNaryOp::Xor => self.nary_xor(args.into_iter()),
                    }
                }
                Op::BvBit(i) => {
                    let a = self.get_bv_bits(&c.cs[0]);
                    a[*i].clone()
                }
                Op::BvBinPred(o) => {
                    let n = check(&c.cs[0]).as_bv();
                    use BvBinPred::*;
                    match o {
                        Sge => self.bv_cmp(n, true, false, &c.cs[0], &c.cs[1]),
                        Sgt => self.bv_cmp(n, true, true, &c.cs[0], &c.cs[1]),
                        Uge => self.bv_cmp(n, false, false, &c.cs[0], &c.cs[1]),
                        Ugt => self.bv_cmp(n, false, true, &c.cs[0], &c.cs[1]),
                        Sle => self.bv_cmp(n, true, false, &c.cs[1], &c.cs[0]),
                        Slt => self.bv_cmp(n, true, true, &c.cs[1], &c.cs[0]),
                        Ule => self.bv_cmp(n, false, false, &c.cs[1], &c.cs[0]),
                        Ult => self.bv_cmp(n, false, true, &c.cs[1], &c.cs[0]),
                    }
                }
                _ => panic!("Non-boolean in embed_bool: {}", c),
            };
            self.cache.insert(c.clone(), EmbeddedTerm::Bool(lc));
        }
        //println!("=> {}", self.r1cs.format_lc(self.bools.get(&c).unwrap()));

        //        self.r1cs.eval(self.bools.get(&c).unwrap()).map(|v| {
        //            println!("-> {}", v);
        //        });
        self.get_bool(&c)
    }

    fn assert_bool(&mut self, t: &Term) {
        //println!("Embed: {}", c);
        // TODO: skip if already embedded
        if t.op == Op::Eq {
            t.cs.iter().for_each(|c| self.embed(c.clone()));
            self.assert_eq(&t.cs[0], &t.cs[1]);
        } else if t.op == AND {
            for c in &t.cs {
                self.assert_bool(c);
            }
        } else {
            self.embed(t.clone());
            let lc = self.get_bool(t).clone();
            self.assert_zero(lc - 1);
        }
    }

    /// Returns whether `a - b` fits in `size` non-negative bits.
    /// i.e. is in `{0, 1, ..., 2^n-1}`.
    fn bv_ge(&mut self, a: Lc, b: &Lc, size: usize) -> Lc {
        self.fits_in_bits("ge", &(a - b), size, false)
    }

    /// Returns whether `a` is (`strict`ly) (`signed`ly) greater than `b`.
    /// Assumes they are each `w`-bit bit-vectors.
    fn bv_cmp(&mut self, w: usize, signed: bool, strict: bool, a: &Term, b: &Term) -> Lc {
        let a = if signed {
            self.get_bv_signed_int(a)
        } else {
            self.get_bv_uint(a)
        };
        let b = if signed {
            self.get_bv_signed_int(b)
        } else {
            self.get_bv_uint(b)
        };
        // Use the fact: a > b <=> a - 1 >= b
        self.bv_ge(if strict { a - 1 } else { a }, &b, w)
    }

    /// Shift `x` left by `2^y`, if bit-valued `c` is true.
    fn const_pow_shift_bv(&mut self, x: &Lc, y: usize, c: Lc) -> Lc {
        self.ite(c, x.clone() * (1 << (1 << y)), x)
    }

    /// Shift `x` left by `y`, filling the blank spots with bit-valued `ext_bit`.
    /// Returns an *oversized* number
    fn shift_bv(&mut self, x: Lc, y: Vec<Lc>, ext_bit: Option<Lc>) -> Lc {
        if let Some(b) = ext_bit {
            let left = self.shift_bv(x, y.clone(), None);
            let right = self.shift_bv(b.clone(), y, None) - 1;
            left + &self.mul(b, right)
        } else {
            y.into_iter()
                .enumerate()
                .fold(x, |x, (i, yi)| self.const_pow_shift_bv(&x, i, yi))
        }
    }

    /// Shift `x` left by `y`, filling the blank spots with bit-valued `ext_bit`.
    /// Returns a bit sequence.
    fn shift_bv_bits(&mut self, x: Lc, y: Vec<Lc>, ext_bit: Option<Lc>, n: usize) -> Vec<Lc> {
        let s = self.shift_bv(x, y, ext_bit);
        let mut bits = self.bitify("shift", &s, 2 * n - 1, false);
        bits.truncate(n);
        bits
    }

    fn embed_bv(&mut self, bv: Term) {
        //println!("Embed: {}", bv);
        //let bv2=  bv.clone();
        if let Sort::BitVector(n) = check(&bv) {
            if !self.cache.contains_key(&bv) {
                match &bv.op {
                    Op::Var(name, Sort::BitVector(_)) => {
                        let public = self.public_inputs.contains(name);
                        let val = self.eval_bv(name);
                        let var = self.fresh_var(name, val, public);
                        self.set_bv_uint(bv.clone(), var, n);
                        if !public {
                            self.get_bv_bits(&bv);
                        }
                    }
                    Op::Const(Value::BitVector(b)) => {
                        let bit_lcs = (0..b.width())
                            .map(|i| self.r1cs.zero() + b.uint().get_bit(i as u32) as isize)
                            .collect();
                        self.set_bv_bits(bv, bit_lcs);
                    }
                    Op::Ite => {
                        let c = self.get_bool(&bv.cs[0]).clone();
                        let t = self.get_bv_uint(&bv.cs[1]);
                        let f = self.get_bv_uint(&bv.cs[2]);
                        let ite = self.ite(c, t, &f);
                        self.set_bv_uint(bv, ite, n);
                    }
                    Op::BvUnOp(BvUnOp::Not) => {
                        let bits = self.get_bv_bits(&bv.cs[0]);
                        let not_bits = bits.iter().map(|bit| self.bool_not(bit)).collect();
                        self.set_bv_bits(bv, not_bits);
                    }
                    Op::BvUnOp(BvUnOp::Neg) => {
                        let x = self.get_bv_uint(&bv.cs[0]);
                        // Wrong for x == 0
                        let almost_neg_x = self.r1cs.zero() + &Integer::from(2).pow(n as u32) - &x;
                        let is_zero = self.is_zero(x);
                        let neg_x = self.ite(is_zero, self.r1cs.zero(), &almost_neg_x);
                        self.set_bv_uint(bv, neg_x, n);
                    }
                    Op::BvUext(extra_n) => {
                        if self.bv_has_bits(&bv.cs[0]) {
                            let bits = self.get_bv_bits(&bv.cs[0]);
                            let ext_bits = std::iter::repeat(self.r1cs.zero()).take(*extra_n);
                            self.set_bv_bits(bv, bits.into_iter().chain(ext_bits).collect());
                        } else {
                            let x = self.get_bv_uint(&bv.cs[0]);
                            self.set_bv_uint(bv, x, n);
                        }
                    }
                    Op::BvSext(extra_n) => {
                        let mut bits = self.get_bv_bits(&bv.cs[0]).into_iter().rev();
                        let ext_bits = std::iter::repeat(bits.next().expect("sign ext empty"))
                            .take(extra_n + 1);

                        self.set_bv_bits(bv, bits.rev().chain(ext_bits).collect());
                    }
                    Op::PfToBv(nbits) => {
                        let lc = self.get_pf(&bv.cs[0]).clone();
                        let bits = self.bitify("pf2bv", &lc, *nbits, false);
                        self.set_bv_bits(bv.clone(), bits);
                    }
                    Op::BoolToBv => {
                        let b = self.get_bool(&bv.cs[0]).clone();
                        self.set_bv_bits(bv, vec![b]);
                    }
                    Op::BvNaryOp(o) => match o {
                        BvNaryOp::Xor | BvNaryOp::Or | BvNaryOp::And => {
                            let mut bits_by_bv = bv
                                .cs
                                .iter()
                                .map(|c| self.get_bv_bits(c))
                                .collect::<Vec<_>>();
                            let mut bits_bv_idx: Vec<Vec<Lc>> = Vec::new();
                            while !bits_by_bv[0].is_empty() {
                                bits_bv_idx.push(
                                    bits_by_bv.iter_mut().map(|bv| bv.pop().unwrap()).collect(),
                                );
                            }
                            bits_bv_idx.reverse();
                            let f = |v: Vec<Lc>| match o {
                                BvNaryOp::And => self.nary_and(v.into_iter()),
                                BvNaryOp::Or => self.nary_or(v.into_iter()),
                                BvNaryOp::Xor => self.nary_xor(v.into_iter()),
                                _ => unreachable!(),
                            };
                            let res = bits_bv_idx.into_iter().map(f).collect();
                            self.set_bv_bits(bv, res);
                        }
                        BvNaryOp::Add | BvNaryOp::Mul => {
                            let f_width = self.r1cs.modulus().significant_bits() as usize - 1;
                            let values = bv
                                .cs
                                .iter()
                                .map(|c| self.get_bv_uint(c))
                                .collect::<Vec<_>>();
                            let (res, width) = match o {
                                BvNaryOp::Add => {
                                    let sum =
                                        values.into_iter().fold(self.r1cs.zero(), |s, v| s + &v);
                                    let extra_width = bitsize(bv.cs.len().saturating_sub(1));
                                    (sum, n + extra_width)
                                }
                                BvNaryOp::Mul => {
                                    if bv.cs.len() * n < f_width {
                                        let z = self.r1cs.zero() + 1;
                                        (
                                            values.into_iter().fold(z, |acc, v| self.mul(acc, v)),
                                            bv.cs.len() * n,
                                        )
                                    } else {
                                        let z = self.r1cs.zero() + 1;
                                        let p = values.into_iter().fold(z, |acc, v| {
                                            let p = self.mul(acc, v);
                                            let mut bits = self.bitify("binMul", &p, 2 * n, false);
                                            bits.truncate(n);
                                            self.debitify(bits.into_iter(), false)
                                        });
                                        (p, n)
                                    }
                                }
                                _ => unreachable!(),
                            };
                            let mut bits = self.bitify("arith", &res, width, false);
                            bits.truncate(n);
                            self.set_bv_bits(bv, bits);
                        }
                    },
                    Op::BvBinOp(o) => {
                        let a = self.get_bv_uint(&bv.cs[0]);
                        let b = self.get_bv_uint(&bv.cs[1]);
                        match o {
                            BvBinOp::Sub => {
                                let sum = a + &(Integer::from(1) << n as u32) - &b;
                                let mut bits = self.bitify("sub", &sum, n + 1, false);
                                bits.truncate(n);
                                self.set_bv_bits(bv, bits);
                            }
                            BvBinOp::Udiv | BvBinOp::Urem => {
                                let is_zero = self.is_zero(b.clone());
                                let (q_v, r_v) = self
                                    .r1cs
                                    .eval(&a)
                                    .and_then(|a| {
                                        self.r1cs.eval(&b).map(|b| {
                                            if b == 0 {
                                                ((Integer::from(1) << n as u32) - 1, a)
                                            } else {
                                                (a.clone() / &b, a % b)
                                            }
                                        })
                                    })
                                    .map(|(a, b)| (Some(a), Some(b)))
                                    .unwrap_or((None, None));
                                let q = self.fresh_var("div_q", q_v, false);
                                let r = self.fresh_var("div_q", r_v, false);
                                let qb = self.bitify("div_q", &q, n, false);
                                let rb = self.bitify("div_r", &r, n, false);
                                self.r1cs.constraint(q.clone(), b.clone(), a - &r);
                                let is_gt = self.bv_ge(b - 1, &r, n);
                                let is_not_ge = self.bool_not(&is_gt);
                                let is_not_zero = self.bool_not(&is_zero);
                                self.r1cs
                                    .constraint(is_not_ge, is_not_zero, self.r1cs.zero());
                                let bits = match o {
                                    BvBinOp::Udiv => qb,
                                    BvBinOp::Urem => rb,
                                    _ => unreachable!(),
                                };
                                self.set_bv_bits(bv, bits);
                            }
                            // Shift cases
                            _ => {
                                let r = b;
                                let b = bitsize(n - 1);
                                assert!(1 << b == n);
                                let mut rb = self.get_bv_bits(&bv.cs[1]);
                                rb.truncate(b);
                                let sum = self.debitify(rb.clone().into_iter(), false);
                                self.assert_zero(sum - &r);
                                let bits = match o {
                                    BvBinOp::Shl => self.shift_bv_bits(a, rb, None, n),
                                    BvBinOp::Lshr | BvBinOp::Ashr => {
                                        let mut lb = self.get_bv_bits(&bv.cs[0]);
                                        lb.reverse();
                                        let ext_bit = match o {
                                            BvBinOp::Ashr => Some(lb.first().unwrap().clone()),
                                            _ => None,
                                        };
                                        let l = self.debitify(lb.into_iter(), false);
                                        let mut bits = self.shift_bv_bits(l, rb, ext_bit, n);
                                        bits.reverse();
                                        bits
                                    }
                                    _ => unreachable!(),
                                };
                                self.set_bv_bits(bv, bits);
                            }
                        }
                    }
                    Op::BvConcat => {
                        let mut bits = Vec::new();
                        for c in bv.cs.iter().rev() {
                            bits.extend(self.get_bv_bits(c));
                        }
                        self.set_bv_bits(bv, bits);
                    }
                    // inclusive!
                    Op::BvExtract(high, low) => {
                        let bits = self
                            .get_bv_bits(&bv.cs[0])
                            .into_iter()
                            .skip(*low)
                            .take(*high - *low + 1)
                            .collect();
                        self.set_bv_bits(bv, bits);
                    }
                    _ => panic!("Non-bv in embed_bv: {}", Letified(bv)),
                }
            }
        //self.r1cs.eval(self.get_bv_uint(&bv2)).map(|v| {
        //    println!("-> {:b}", v);
        //});
        } else {
            panic!("{} is not a bit-vector in embed_bv", bv);
        }
    }

    #[allow(dead_code)]
    fn debug_lc<D: Display + ?Sized>(&self, tag: &D, lc: &Lc) {
        if let Some(v) = self.r1cs.eval(lc) {
            println!("{}: {} (value {},{:b})", tag, self.r1cs.format_lc(lc), v, v);
        } else {
            println!("{}: {} (novalue)", tag, self.r1cs.format_lc(lc));
        }
    }

    fn get_bool(&self, t: &Term) -> &Lc {
        match self
            .cache
            .get(t)
            .unwrap_or_else(|| panic!("Missing wire for {:?}", t))
        {
            EmbeddedTerm::Bool(b) => b,
            _ => panic!("Non-boolean for {:?}", t),
        }
    }

    fn set_bv_bits(&mut self, t: Term, bits: Vec<Lc>) {
        let sum = self.debitify(bits.iter().cloned(), false);
        assert!(!self.cache.contains_key(&t));
        self.cache.insert(
            t,
            EmbeddedTerm::Bv(Rc::new(RefCell::new(BvEntry {
                uint: sum,
                width: bits.len(),
                bits,
            }))),
        );
    }

    fn set_bv_uint(&mut self, t: Term, uint: Lc, width: usize) {
        assert!(!self.cache.contains_key(&t));
        self.cache.insert(
            t,
            EmbeddedTerm::Bv(Rc::new(RefCell::new(BvEntry {
                uint,
                width,
                bits: Vec::new(),
            }))),
        );
    }

    fn get_bv(&self, t: &Term) -> Rc<RefCell<BvEntry>> {
        match self
            .cache
            .get(t)
            .unwrap_or_else(|| panic!("Missing wire for {:?}", t))
        {
            EmbeddedTerm::Bv(b) => b.clone(),
            _ => panic!("Non-bv for {:?}", t),
        }
    }

    fn bv_has_bits(&self, t: &Term) -> bool {
        !self.get_bv(t).borrow().bits.is_empty()
    }

    fn get_bv_uint(&self, t: &Term) -> Lc {
        self.get_bv(t).borrow().uint.clone()
    }

    fn get_bv_signed_int(&mut self, t: &Term) -> Lc {
        let bits = self.get_bv_bits(t);
        self.debitify(bits.into_iter(), true)
    }

    fn get_bv_bits(&mut self, t: &Term) -> Vec<Lc> {
        let entry_rc = self.get_bv(t);
        let mut entry = entry_rc.borrow_mut();
        if entry.bits.is_empty() {
            entry.bits = self.bitify("getbits", &entry.uint, entry.width, false);
        }
        entry.bits.clone()
    }

    fn get_pf(&self, t: &Term) -> &Lc {
        match self
            .cache
            .get(t)
            .unwrap_or_else(|| panic!("Missing wire for {:?}", t))
        {
            EmbeddedTerm::Field(b) => b,
            _ => panic!("Non-field for {:?}", t),
        }
    }

    fn embed_pf(&mut self, c: Term) -> &Lc {
        //println!("Embed: {}", c);
        // TODO: skip if already embedded
        if !self.cache.contains_key(&c) {
            let lc = match &c.op {
                Op::Var(name, Sort::Field(_)) => {
                    let public = self.public_inputs.contains(name);
                    self.fresh_var(name, self.eval_pf(name), public)
                }
                Op::Const(Value::Field(r)) => self.r1cs.zero() + r.i(),
                Op::Ite => {
                    let cond = self.get_bool(&c.cs[0]).clone();
                    let t = self.get_pf(&c.cs[1]).clone();
                    let f = self.get_pf(&c.cs[2]).clone();
                    self.ite(cond, t, &f)
                }
                Op::PfNaryOp(o) => {
                    let args = c.cs.iter().map(|c| self.get_pf(c));
                    match o {
                        PfNaryOp::Add => args.fold(self.r1cs.zero(), std::ops::Add::add),
                        PfNaryOp::Mul => {
                            // Needed to end the above closures borrow of self, before the mul call
                            #[allow(clippy::needless_collect)]
                            let args = args.cloned().collect::<Vec<_>>();
                            let mut args_iter = args.into_iter();
                            let first = args_iter.next().unwrap();
                            args_iter.fold(first, |a, b| self.mul(a, b))
                        }
                    }
                }
                Op::UbvToPf(_) => self.get_bv_uint(&c.cs[0]),
                Op::PfUnOp(PfUnOp::Neg) => -self.get_pf(&c.cs[0]).clone(),
                Op::PfUnOp(PfUnOp::Recip) => {
                    let x = self.get_pf(&c.cs[0]).clone();
                    let inv_x = self.fresh_var("recip", self.r1cs.eval(&x), false);
                    self.r1cs.constraint(x, inv_x.clone(), self.r1cs.zero() + 1);
                    inv_x
                }
                _ => panic!("Non-field in embed_pf: {}", c),
            };
            self.cache.insert(c.clone(), EmbeddedTerm::Field(lc));
        }
        self.get_pf(&c)
    }

    fn assert_zero(&mut self, x: Lc) {
        self.r1cs.constraint(self.r1cs.zero(), self.r1cs.zero(), x);
    }
    fn assert(&mut self, t: Term) {
        debug!("Assert: {}", Letified(t.clone()));
        debug_assert!(check(&t) == Sort::Bool, "Non bool in assert");
        self.assert_bool(&t);
    }
}

/// Convert this (IR) constraint system `cs` to R1CS, over a prime field defined by `modulus`.
pub fn to_r1cs(cs: Computation, modulus: Integer) -> R1cs<String> {
    let Computation {
        outputs: assertions,
        metadata,
        values,
    } = cs;
    let public_inputs = metadata
        .public_input_names()
        .map(ToOwned::to_owned)
        .collect();
    debug!("public inputs: {:?}", public_inputs);
    let mut converter = ToR1cs::new(modulus, values, public_inputs);
    debug!(
        "Term count: {}",
        assertions
            .iter()
            .map(|c| PostOrderIter::new(c.clone()).count())
            .sum::<usize>()
    );
    debug!("declaring inputs");
    for i in metadata.public_inputs() {
        debug!("input {}", i);
        converter.embed(i);
    }
    debug!("Printing assertions");
    for c in assertions {
        converter.assert(c);
    }
    debug!("r1cs public inputs: {:?}", converter.r1cs.public_idxs,);
    converter.r1cs
}

/// Returns the number of bits needed to hold `n`.
pub fn bitsize(mut n: usize) -> usize {
    let mut acc = 0;
    while n > 0 {
        n >>= 1;
        acc += 1;
    }
    acc
}

#[cfg(test)]
pub mod test {
    use super::*;
    use crate::ir::proof::Constraints;
    use crate::ir::term::dist::test::*;
    use crate::ir::term::dist::*;
    use crate::target::r1cs::opt::reduce_linearities;
    use quickcheck::{Arbitrary, Gen};
    use quickcheck_macros::quickcheck;
    use rand::distributions::Distribution;
    use rand::SeedableRng;
    use std::sync::Arc;

    fn init() {
        let _ = env_logger::builder().is_test(true).try_init();
    }

    #[test]
    fn bool() {
        let cs = Computation::from_constraint_system_parts(
            vec![
                leaf_term(Op::Var("a".to_owned(), Sort::Bool)),
                term![Op::Not; leaf_term(Op::Var("b".to_owned(), Sort::Bool))],
            ],
            vec![
                leaf_term(Op::Var("a".to_owned(), Sort::Bool)),
                leaf_term(Op::Var("b".to_owned(), Sort::Bool)),
            ],
            Some(
                vec![
                    ("a".to_owned(), Value::Bool(true)),
                    ("b".to_owned(), Value::Bool(false)),
                ]
                .into_iter()
                .collect(),
            ),
        );
        let r1cs = to_r1cs(cs, Integer::from(17));
        r1cs.check_all();
    }

    #[derive(Clone, Debug)]
    pub struct PureBool(pub Term, pub FxHashMap<String, Value>);

    impl Arbitrary for PureBool {
        fn arbitrary(g: &mut Gen) -> Self {
            let mut rng = rand::rngs::StdRng::seed_from_u64(u64::arbitrary(g));
            let t = PureBoolDist(g.size()).sample(&mut rng);
            let values: FxHashMap<String, Value> = PostOrderIter::new(t.clone())
                .filter_map(|c| {
                    if let Op::Var(n, _) = &c.op {
                        Some((n.clone(), Value::Bool(bool::arbitrary(g))))
                    } else {
                        None
                    }
                })
                .collect();
            PureBool(t, values)
        }

        fn shrink(&self) -> Box<dyn Iterator<Item = Self>> {
            let vs = self.1.clone();
            let ts = PostOrderIter::new(self.0.clone()).collect::<Vec<_>>();

            Box::new(
                ts.into_iter()
                    .rev()
                    .skip(1)
                    .map(move |t| PureBool(t, vs.clone())),
            )
        }
    }

    #[quickcheck]
    fn random_pure_bool(PureBool(t, values): PureBool) {
        let t = if eval(&t, &values).as_bool() {
            t
        } else {
            term![Op::Not; t]
        };
<<<<<<< HEAD
        let cs =
            Computation::from_constraint_system_parts(vec![t], FxHashSet::default(), Some(values));
=======
        let cs = Computation::from_constraint_system_parts(vec![t], Vec::new(), Some(values));
>>>>>>> 0eea91ea
        let r1cs = to_r1cs(cs, Integer::from(crate::ir::term::field::TEST_FIELD));
        r1cs.check_all();
    }

    #[quickcheck]
    fn random_bool(ArbitraryTermEnv(t, values): ArbitraryTermEnv) {
        let v = eval(&t, &values);
        let t = term![Op::Eq; t, leaf_term(Op::Const(v))];
<<<<<<< HEAD
        let cs =
            Computation::from_constraint_system_parts(vec![t], FxHashSet::default(), Some(values));
        let cs = crate::ir::opt::tuple::eliminate_tuples(cs);
=======
        let mut cs = Computation::from_constraint_system_parts(vec![t], Vec::new(), Some(values));
        crate::ir::opt::scalarize_vars::scalarize_inputs(&mut cs);
        crate::ir::opt::tuple::eliminate_tuples(&mut cs);
>>>>>>> 0eea91ea
        let r1cs = to_r1cs(cs, Integer::from(crate::ir::term::field::TEST_FIELD));
        r1cs.check_all();
    }

    #[quickcheck]
    fn random_pure_bool_opt(ArbitraryBoolEnv(t, values): ArbitraryBoolEnv) {
        let v = eval(&t, &values);
        let t = term![Op::Eq; t, leaf_term(Op::Const(v))];
<<<<<<< HEAD
        let cs =
            Computation::from_constraint_system_parts(vec![t], FxHashSet::default(), Some(values));
=======
        let cs = Computation::from_constraint_system_parts(vec![t], Vec::new(), Some(values));
>>>>>>> 0eea91ea
        let r1cs = to_r1cs(cs, Integer::from(crate::ir::term::field::TEST_FIELD));
        r1cs.check_all();
        let r1cs2 = reduce_linearities(r1cs);
        r1cs2.check_all();
    }

    #[quickcheck]
    fn random_bool_opt(ArbitraryTermEnv(t, values): ArbitraryTermEnv) {
        let v = eval(&t, &values);
        let t = term![Op::Eq; t, leaf_term(Op::Const(v))];
<<<<<<< HEAD
        let cs =
            Computation::from_constraint_system_parts(vec![t], FxHashSet::default(), Some(values));
        let cs = crate::ir::opt::tuple::eliminate_tuples(cs);
=======
        let mut cs = Computation::from_constraint_system_parts(vec![t], Vec::new(), Some(values));
        crate::ir::opt::scalarize_vars::scalarize_inputs(&mut cs);
        crate::ir::opt::tuple::eliminate_tuples(&mut cs);
>>>>>>> 0eea91ea
        let r1cs = to_r1cs(cs, Integer::from(crate::ir::term::field::TEST_FIELD));
        r1cs.check_all();
        let r1cs2 = reduce_linearities(r1cs);
        r1cs2.check_all();
    }

    #[test]
    fn eq_test() {
        let cs = Computation::from_constraint_system_parts(
            vec![term![Op::Not; term![Op::Eq; bv(0b10110, 8),
                              term![Op::BvUnOp(BvUnOp::Neg); leaf_term(Op::Var("b".to_owned(), Sort::BitVector(8)))]]]],
            vec![leaf_term(Op::Var("b".to_owned(), Sort::BitVector(8)))],
            Some(
                vec![(
                    "b".to_owned(),
                    Value::BitVector(BitVector::new(Integer::from(152), 8)),
                )]
                .into_iter()
                .collect(),
            ),
        );
        let r1cs = to_r1cs(cs, Integer::from(crate::ir::term::field::TEST_FIELD));
        r1cs.check_all();
    }

    #[test]
    fn not_opt_test() {
        init();
        let t = term![Op::Not; leaf_term(Op::Var("b".to_owned(), Sort::Bool))];
        let values: FxHashMap<String, Value> = vec![("b".to_owned(), Value::Bool(true))]
            .into_iter()
            .collect();
        let v = eval(&t, &values);
        let t = term![Op::Eq; t, leaf_term(Op::Const(v))];
<<<<<<< HEAD
        let cs =
            Computation::from_constraint_system_parts(vec![t], FxHashSet::default(), Some(values));
=======
        let cs = Computation::from_constraint_system_parts(vec![t], vec![], Some(values));
>>>>>>> 0eea91ea
        let r1cs = to_r1cs(cs, Integer::from(crate::ir::term::field::TEST_FIELD));
        r1cs.check_all();
        let r1cs2 = reduce_linearities(r1cs);
        r1cs2.check_all();
    }

    /// A bit-vector literal with value `u` and size `w`
    pub fn bv(u: usize, w: usize) -> Term {
        leaf_term(Op::Const(Value::BitVector(BitVector::new(
            Integer::from(u),
            w,
        ))))
    }

    fn pf(i: isize) -> Term {
        leaf_term(Op::Const(Value::Field(FieldElem::new(
            Integer::from(i),
            Arc::new(Integer::from(crate::ir::term::field::TEST_FIELD)),
        ))))
    }

    fn const_test(term: Term) {
        let mut cs = Computation::new(true);
        cs.assert(term);
        let r1cs = to_r1cs(cs, Integer::from(crate::ir::term::field::TEST_FIELD));
        r1cs.check_all();
    }

    #[test]
    fn div_test() {
        const_test(term![
            Op::Eq;
            term![Op::BvBinOp(BvBinOp::Udiv); bv(0b1111,4), bv(0b1111,4)],
            bv(0b0001, 4)
        ]);
        const_test(term![
            Op::Eq;
            term![Op::BvBinOp(BvBinOp::Udiv); bv(0b1111,4), bv(0b0001,4)],
            bv(0b1111, 4)
        ]);
        const_test(term![
            Op::Eq;
            term![Op::BvBinOp(BvBinOp::Udiv); bv(0b0111,4), bv(0b0000,4)],
            bv(0b1111, 4)
        ]);
        const_test(term![
            Op::Eq;
            term![Op::BvBinOp(BvBinOp::Udiv); bv(0b1111,4), bv(0b0010,4)],
            bv(0b0111, 4)
        ]);
        const_test(term![
            Op::Eq;
            term![Op::BvBinOp(BvBinOp::Urem); bv(0b1111,4), bv(0b1111,4)],
            bv(0b0000, 4)
        ]);
        const_test(term![
            Op::Eq;
            term![Op::BvBinOp(BvBinOp::Urem); bv(0b1111,4), bv(0b0001,4)],
            bv(0b0000, 4)
        ]);
        const_test(term![
            Op::Eq;
            term![Op::BvBinOp(BvBinOp::Urem); bv(0b0111,4), bv(0b0000,4)],
            bv(0b0111, 4)
        ]);
        const_test(term![
            Op::Eq;
            term![Op::BvBinOp(BvBinOp::Urem); bv(0b1111,4), bv(0b0010,4)],
            bv(0b0001, 4)
        ]);
    }

    #[test]
    fn sh_test() {
        const_test(term![
            Op::Eq;
            term![Op::BvBinOp(BvBinOp::Shl); bv(0b1111,4), bv(0b0011,4)],
            bv(0b1000, 4)
        ]);
        const_test(term![
            Op::Eq;
            term![Op::BvBinOp(BvBinOp::Shl); bv(0b1101,4), bv(0b0010,4)],
            bv(0b0100, 4)
        ]);
        const_test(term![
            Op::Eq;
            term![Op::BvBinOp(BvBinOp::Ashr); bv(0b1111,4), bv(0b0011,4)],
            bv(0b1111, 4)
        ]);
        const_test(term![
            Op::Eq;
            term![Op::BvBinOp(BvBinOp::Ashr); bv(0b0111,4), bv(0b0010,4)],
            bv(0b0001, 4)
        ]);
        const_test(term![
            Op::Eq;
            term![Op::BvBinOp(BvBinOp::Lshr); bv(0b0111,4), bv(0b0010,4)],
            bv(0b0001, 4)
        ]);
        const_test(term![
            Op::Eq;
            term![Op::BvBinOp(BvBinOp::Lshr); bv(0b1111,4), bv(0b0011,4)],
            bv(0b0001, 4)
        ]);
    }

    #[test]
    fn pf2bv() {
        const_test(term![
            Op::Eq;
            term![Op::PfToBv(4); pf(8)],
            bv(0b1000, 4)
        ]);
        const_test(term![
            Op::Eq;
            term![Op::PfToBv(4); pf(15)],
            bv(0b1111, 4)
        ]);
        const_test(term![
            Op::Eq;
            term![Op::PfToBv(8); pf(15)],
            bv(0b1111, 8)
        ]);
    }

    #[test]
    fn tuple() {
        let mut cs = Computation::from_constraint_system_parts(
            vec![
                term![Op::Field(0); term![Op::Tuple; leaf_term(Op::Var("a".to_owned(), Sort::Bool)), leaf_term(Op::Const(Value::Bool(false)))]],
                term![Op::Not; leaf_term(Op::Var("b".to_owned(), Sort::Bool))],
            ],
            vec![
                leaf_term(Op::Var("a".to_owned(), Sort::Bool)),
                leaf_term(Op::Var("b".to_owned(), Sort::Bool)),
            ],
            Some(
                vec![
                    ("a".to_owned(), Value::Bool(true)),
                    ("b".to_owned(), Value::Bool(false)),
                ]
                .into_iter()
                .collect(),
            ),
        );
        crate::ir::opt::tuple::eliminate_tuples(&mut cs);
        let r1cs = to_r1cs(cs, Integer::from(17));
        r1cs.check_all();
    }
}<|MERGE_RESOLUTION|>--- conflicted
+++ resolved
@@ -1017,12 +1017,7 @@
         } else {
             term![Op::Not; t]
         };
-<<<<<<< HEAD
-        let cs =
-            Computation::from_constraint_system_parts(vec![t], FxHashSet::default(), Some(values));
-=======
         let cs = Computation::from_constraint_system_parts(vec![t], Vec::new(), Some(values));
->>>>>>> 0eea91ea
         let r1cs = to_r1cs(cs, Integer::from(crate::ir::term::field::TEST_FIELD));
         r1cs.check_all();
     }
@@ -1031,15 +1026,9 @@
     fn random_bool(ArbitraryTermEnv(t, values): ArbitraryTermEnv) {
         let v = eval(&t, &values);
         let t = term![Op::Eq; t, leaf_term(Op::Const(v))];
-<<<<<<< HEAD
-        let cs =
-            Computation::from_constraint_system_parts(vec![t], FxHashSet::default(), Some(values));
-        let cs = crate::ir::opt::tuple::eliminate_tuples(cs);
-=======
         let mut cs = Computation::from_constraint_system_parts(vec![t], Vec::new(), Some(values));
         crate::ir::opt::scalarize_vars::scalarize_inputs(&mut cs);
         crate::ir::opt::tuple::eliminate_tuples(&mut cs);
->>>>>>> 0eea91ea
         let r1cs = to_r1cs(cs, Integer::from(crate::ir::term::field::TEST_FIELD));
         r1cs.check_all();
     }
@@ -1048,12 +1037,7 @@
     fn random_pure_bool_opt(ArbitraryBoolEnv(t, values): ArbitraryBoolEnv) {
         let v = eval(&t, &values);
         let t = term![Op::Eq; t, leaf_term(Op::Const(v))];
-<<<<<<< HEAD
-        let cs =
-            Computation::from_constraint_system_parts(vec![t], FxHashSet::default(), Some(values));
-=======
         let cs = Computation::from_constraint_system_parts(vec![t], Vec::new(), Some(values));
->>>>>>> 0eea91ea
         let r1cs = to_r1cs(cs, Integer::from(crate::ir::term::field::TEST_FIELD));
         r1cs.check_all();
         let r1cs2 = reduce_linearities(r1cs);
@@ -1064,15 +1048,9 @@
     fn random_bool_opt(ArbitraryTermEnv(t, values): ArbitraryTermEnv) {
         let v = eval(&t, &values);
         let t = term![Op::Eq; t, leaf_term(Op::Const(v))];
-<<<<<<< HEAD
-        let cs =
-            Computation::from_constraint_system_parts(vec![t], FxHashSet::default(), Some(values));
-        let cs = crate::ir::opt::tuple::eliminate_tuples(cs);
-=======
         let mut cs = Computation::from_constraint_system_parts(vec![t], Vec::new(), Some(values));
         crate::ir::opt::scalarize_vars::scalarize_inputs(&mut cs);
         crate::ir::opt::tuple::eliminate_tuples(&mut cs);
->>>>>>> 0eea91ea
         let r1cs = to_r1cs(cs, Integer::from(crate::ir::term::field::TEST_FIELD));
         r1cs.check_all();
         let r1cs2 = reduce_linearities(r1cs);
@@ -1107,12 +1085,7 @@
             .collect();
         let v = eval(&t, &values);
         let t = term![Op::Eq; t, leaf_term(Op::Const(v))];
-<<<<<<< HEAD
-        let cs =
-            Computation::from_constraint_system_parts(vec![t], FxHashSet::default(), Some(values));
-=======
         let cs = Computation::from_constraint_system_parts(vec![t], vec![], Some(values));
->>>>>>> 0eea91ea
         let r1cs = to_r1cs(cs, Integer::from(crate::ir::term::field::TEST_FIELD));
         r1cs.check_all();
         let r1cs2 = reduce_linearities(r1cs);
