//! Rank 1 Constraint Systems

use circ_fields::{FieldT, FieldV};
use fxhash::{FxHashMap as HashMap, FxHashSet as HashSet};
use log::debug;
use paste::paste;
use rug::Integer;
use std::collections::hash_map::Entry;
use std::fmt::Display;
use std::hash::Hash;

use crate::ir::term::*;

#[cfg(feature = "r1cs")]
pub mod bellman;
pub mod opt;
pub mod trans;

#[derive(Clone, Debug)]
/// A Rank 1 Constraint System.
pub struct R1cs<S: Hash + Eq> {
    modulus: FieldT,
    signal_idxs: HashMap<S, usize>,
    idxs_signals: HashMap<usize, S>,
    next_idx: usize,
    public_idxs: HashSet<usize>,
    values: Option<HashMap<usize, FieldV>>,
    constraints: Vec<(Lc, Lc, Lc)>,
    terms: Vec<Term>,
}

#[derive(Clone, Debug)]
/// A linear combination
pub struct Lc {
    modulus: FieldT,
    constant: FieldV,
    monomials: HashMap<usize, FieldV>,
}

impl Lc {
    /// Is this the zero combination?
    pub fn is_zero(&self) -> bool {
        self.monomials.is_empty() && self.constant.is_zero()
    }
    /// Make this the zero combination.
    pub fn clear(&mut self) {
        self.monomials.clear();
        self.constant = self.modulus.zero();
    }
    /// Take this linear combination, leaving zero in its place.
    pub fn take(&mut self) -> Self {
        let monomials = std::mem::take(&mut self.monomials);
        let constant = std::mem::replace(&mut self.constant, self.modulus.zero());
        Self {
            modulus: self.modulus.clone(),
            constant,
            monomials,
        }
    }
    /// Is this a constant? If so, return that constant.
    pub fn as_const(&self) -> Option<&FieldV> {
        self.monomials.is_empty().then(|| &self.constant)
    }
}

macro_rules! arith_impl {
    ($Trait: ident, $fn: ident) => {
        paste! {
            impl $Trait<&Lc> for Lc {
                type Output = Self;
                fn $fn(mut self, other: &Self) -> Self {
                    self.[<$fn _assign>](other);
                    self
                }
            }

            impl [<$Trait Assign>]<&Lc> for Lc {
                fn [<$fn _assign>](&mut self, other: &Self) {
                    assert_eq!(&self.modulus, &other.modulus);
                    self.constant.[<$fn _assign>](&other.constant);
                    let tot = self.monomials.len() + other.monomials.len();
                    if tot > self.monomials.capacity() {
                        self.monomials.reserve(tot - self.monomials.capacity());
                    }
                    for (i, v) in &other.monomials {
                        match self.monomials.entry(*i) {
                            Entry::Occupied(mut e) => {
                                e.get_mut().[<$fn _assign>](v);
                                if e.get().is_zero() {
                                    e.remove_entry();
                                }
                            }
                            Entry::Vacant(e) => {
                                let mut m = self.modulus.zero();
                                m.[<$fn _assign>](v);
                                e.insert(m);
                            }
                        }
                    }
                }
            }

            impl $Trait<&FieldV> for Lc {
                type Output = Self;
                fn $fn(mut self, other: &FieldV) -> Self {
                    self.[<$fn _assign>](other);
                    self
                }
            }

            impl [<$Trait Assign>]<&FieldV> for Lc {
                fn [<$fn _assign>](&mut self, other: &FieldV) {
                    self.constant.[<$fn _assign>](other);
                }
            }

            impl [<$Trait Assign>]<FieldV> for Lc {
                fn [<$fn _assign>](&mut self, other: FieldV) {
                    self.[<$fn _assign>](&other);
                }
            }

            impl $Trait<isize> for Lc {
                type Output = Self;
                fn $fn(mut self, other: isize) -> Self {
                    self.[<$fn _assign>](other);
                    self
                }
            }

            impl [<$Trait Assign>]<isize> for Lc {
                fn [<$fn _assign>](&mut self, other: isize) {
                    self.constant.[<$fn _assign>](self.modulus.new_v(other));
                }
            }
        }
    };
}

use std::ops::{Add, AddAssign, Mul, MulAssign, Neg, Sub, SubAssign};

impl Neg for Lc {
    type Output = Lc;
    fn neg(mut self) -> Lc {
        self.constant = -self.constant;
        for v in &mut self.monomials.values_mut() {
            *v = -v.clone();
        }
        self
    }
}

arith_impl! {Add, add}
arith_impl! {Sub, sub}

impl Mul<&FieldV> for Lc {
    type Output = Lc;
    fn mul(mut self, other: &FieldV) -> Lc {
        self *= other;
        self
    }
}

impl MulAssign<FieldV> for Lc {
    fn mul_assign(&mut self, other: FieldV) {
        self.mul_assign(&other);
    }
}

impl MulAssign<&FieldV> for Lc {
    fn mul_assign(&mut self, other: &FieldV) {
        self.constant *= other;
        if other.is_zero() {
            self.monomials.clear();
        } else {
            for v in &mut self.monomials.values_mut() {
                *v *= other;
            }
        }
    }
}

impl Mul<isize> for Lc {
    type Output = Lc;
    fn mul(mut self, other: isize) -> Lc {
        self *= other;
        self
    }
}

impl MulAssign<isize> for Lc {
    fn mul_assign(&mut self, other: isize) {
        self.mul_assign(self.modulus.new_v(other));
    }
}

impl<S: Clone + Hash + Eq + Display> R1cs<S> {
    /// Make an empty constraint system, mod `modulus`.
    /// If `values`, then this constraint system will track & expect concrete values.
    pub fn new(modulus: FieldT, values: bool) -> Self {
        R1cs {
            modulus,
            signal_idxs: HashMap::default(),
            idxs_signals: HashMap::default(),
            next_idx: 0,
            public_idxs: HashSet::default(),
            values: if values {
                Some(HashMap::default())
            } else {
                None
            },
            constraints: Vec::new(),
            terms: Vec::new(),
        }
    }
    /// Get the zero combination for this system.
    pub fn zero(&self) -> Lc {
        Lc {
            modulus: self.modulus.clone(),
            constant: self.modulus.zero(),
            monomials: HashMap::default(),
        }
    }
    /// Get a constant constraint for this system.
    #[track_caller]
    pub fn constant(&self, c: FieldV) -> Lc {
        assert_eq!(c.ty(), self.modulus);
        Lc {
            modulus: self.modulus.clone(),
            constant: c,
            monomials: HashMap::default(),
        }
    }
    /// Get combination which is just the wire `s`.
    pub fn signal_lc(&self, s: &S) -> Lc {
        let idx = self
            .signal_idxs
            .get(s)
            .expect("Missing signal in signal_lc");
        let mut lc = self.zero();
        lc.monomials.insert(*idx, self.modulus.new_v(1));
        lc
    }
    /// Create a new wire, `s`. If this system is tracking concrete values, you must provide the
    /// value, `v`.
<<<<<<< HEAD
    ///
    /// You must also provide `term`, that computes the signal value from *some* inputs.
    pub fn add_signal(&mut self, s: S, v: Option<Integer>, term: Term) {
=======
    pub fn add_signal(&mut self, s: S, v: Option<FieldV>) {
>>>>>>> 4b01634d
        let n = self.next_idx;
        self.next_idx += 1;
        self.signal_idxs.insert(s.clone(), n);
        self.idxs_signals.insert(n, s);
        assert_eq!(n, self.terms.len());
        self.terms.push(term);
        match (self.values.as_mut(), v) {
            (Some(vs), Some(v)) => {
                //println!("{} -> {}", &s, &v);
                vs.insert(n, v);
            }
            (None, None) => {}
            (Some(_), _) => panic!("R1cs is storing values, but none provided"),
            (_, Some(_)) => panic!("R1cs is not storing values, but one provided"),
        }
    }
    /// Make `s` a public wire in the system
    pub fn publicize(&mut self, s: &S) {
        self.signal_idxs
            .get(s)
            .cloned()
            .map(|i| self.public_idxs.insert(i));
    }
    /// Make `a * b = c` a constraint.
    pub fn constraint(&mut self, a: Lc, b: Lc, c: Lc) {
        assert_eq!(&self.modulus, &a.modulus);
        assert_eq!(&self.modulus, &b.modulus);
        assert_eq!(&self.modulus, &c.modulus);
        debug!(
            "Constraint:\n    {}\n  * {}\n  = {}",
            self.format_lc(&a),
            self.format_lc(&b),
            self.format_lc(&c)
        );
        self.constraints.push((a.clone(), b.clone(), c.clone()));
        if self.values.is_some() {
            self.check(&a, &b, &c);
        }
    }
    /// Get a nice string represenation of the combination `a`.
    pub fn format_lc(&self, a: &Lc) -> String {
        let mut s = String::new();

        let half_m: Integer = self.modulus().clone() / 2;
        let abs = |i: Integer| {
            if i <= half_m {
                i
            } else {
                self.modulus() - i
            }
        };
        let sign = |i: &Integer| if i < &half_m { "+" } else { "-" };
        let format_i = |i: &FieldV| {
            let ii: Integer = i.into();
            format!("{}{}", sign(&ii), abs(ii))
        };

        s.push_str(&format_i(&a.constant));
        for (idx, coeff) in &a.monomials {
            s.extend(
                format!(
                    " {} {}",
                    self.idxs_signals.get(idx).unwrap(),
                    format_i(coeff),
                )
                .chars(),
            );
        }
        s
    }

    /// Get a nice string represenation of the tuple.
    pub fn format_qeq(&self, (a, b, c): &(Lc, Lc, Lc)) -> String {
        format!(
            "({})({}) = {}",
            self.format_lc(a),
            self.format_lc(b),
            self.format_lc(c)
        )
    }

    /// Check `a * b = c` in this constraint system.
    pub fn check(&self, a: &Lc, b: &Lc, c: &Lc) {
        let av = self.eval(a).unwrap();
        let bv = self.eval(b).unwrap();
        let cv = self.eval(c).unwrap();
        if (av.clone() * &bv) != cv {
            panic!(
                "Error! Bad constraint:\n    {} (value {})\n  * {} (value {})\n  = {} (value {})",
                self.format_lc(a),
                av,
                self.format_lc(b),
                bv,
                self.format_lc(c),
                cv
            )
        }
    }

    fn eval(&self, lc: &Lc) -> Option<FieldV> {
        let ret = self.values.as_ref().map(|values| {
            let mut acc = lc.constant.clone();
            for (var, coeff) in &lc.monomials {
                let val = values
                    .get(var)
                    .expect("Missing value in R1cs::eval")
                    .clone();
                acc += val * coeff;
            }
            acc
        });
        ret
    }
    fn modulus(&self) -> &Integer {
        self.modulus.modulus()
    }

    /// Check all assertions, if values are being tracked.
    pub fn check_all(&self) {
        if self.values.is_some() {
            for (a, b, c) in &self.constraints {
                self.check(a, b, c)
            }
        }
    }

    /// Access the raw constraints.
    pub fn constraints(&self) -> &Vec<(Lc, Lc, Lc)> {
        &self.constraints
    }
}

#[derive(Clone, Debug)]
/// A linear combination with an attached prime-field term that computes its variable
pub struct TermLc(pub Term, pub Lc);

impl TermLc {
    /// Is this the zero combination?
    pub fn is_zero(&self) -> bool {
        self.1.is_zero()
    }
    /// Make this the zero combination.
    pub fn clear(&mut self) {
        self.1.clear();
        self.0 = leaf_term(Op::Const(Value::Field(FieldElem::new(
            0u8.into(),
            check(&self.0).as_pf(),
        ))));
    }
    /// Take this linear combination, leaving zero in its place.
    pub fn take(&mut self) -> Self {
        let lc = self.1.take();
        let zero_t = leaf_term(Op::Const(Value::Field(FieldElem::new(
            0u8.into(),
            check(&self.0).as_pf(),
        ))));
        let t = std::mem::replace(&mut self.0, zero_t);
        TermLc(t, lc)
    }
    /// Is this a constant? If so, return that constant.
    pub fn as_const(&self) -> Option<&Integer> {
        self.1.as_const()
    }
}

impl std::ops::Add<&TermLc> for TermLc {
    type Output = TermLc;
    fn add(mut self, other: &TermLc) -> TermLc {
        self += other;
        self
    }
}

impl std::ops::AddAssign<&TermLc> for TermLc {
    fn add_assign(&mut self, other: &TermLc) {
        self.1 += &other.1;
        self.0 = term![PF_ADD; self.0.clone(), other.0.clone()];
    }
}

impl std::ops::Add<&Integer> for TermLc {
    type Output = TermLc;
    fn add(mut self, other: &Integer) -> TermLc {
        let m = check(&self.0).as_pf();
        self.0 = term![PF_ADD; self.0.clone(), pf_lit(other.clone(), m)];
        self.1 += other;
        self
    }
}

impl std::ops::AddAssign<&Integer> for TermLc {
    fn add_assign(&mut self, other: &Integer) {
        let m = check(&self.0).as_pf();
        self.0 = term![PF_ADD; self.0.clone(), pf_lit(other.clone(), m)];
        self.1 += other;
    }
}

impl std::ops::Add<isize> for TermLc {
    type Output = TermLc;
    fn add(mut self, other: isize) -> TermLc {
        self += other;
        self
    }
}

impl std::ops::AddAssign<isize> for TermLc {
    fn add_assign(&mut self, other: isize) {
        let m = check(&self.0).as_pf();
        self.1 += other;
        self.0 = term![PF_ADD; self.0.clone(), pf_lit(other, m)];
    }
}

impl std::ops::Sub<&TermLc> for TermLc {
    type Output = TermLc;
    fn sub(mut self, other: &TermLc) -> TermLc {
        self -= other;
        self
    }
}

impl std::ops::SubAssign<&TermLc> for TermLc {
    fn sub_assign(&mut self, other: &TermLc) {
        self.1 -= &other.1;
        self.0 = term![PF_ADD; self.0.clone(), term![PF_NEG; other.0.clone()]];
    }
}

impl std::ops::Sub<&Integer> for TermLc {
    type Output = TermLc;
    fn sub(mut self, other: &Integer) -> TermLc {
        let m = check(&self.0).as_pf();
        self.0 = term![PF_ADD; self.0.clone(), term![PF_NEG; pf_lit(other, m)]];
        self.1 -= other;
        self
    }
}

impl std::ops::SubAssign<&Integer> for TermLc {
    fn sub_assign(&mut self, other: &Integer) {
        let m = check(&self.0).as_pf();
        self.0 = term![PF_ADD; self.0.clone(), term![PF_NEG; pf_lit(other, m)]];
        self.1 -= other;
    }
}

impl std::ops::Sub<isize> for TermLc {
    type Output = TermLc;
    fn sub(mut self, other: isize) -> TermLc {
        self -= other;
        self
    }
}

impl std::ops::SubAssign<isize> for TermLc {
    fn sub_assign(&mut self, other: isize) {
        let m = check(&self.0).as_pf();
        self.1 -= other;
        self.0 = term![PF_ADD; self.0.clone(), term![PF_NEG; pf_lit(other, m)]];
    }
}

impl std::ops::Neg for TermLc {
    type Output = TermLc;
    fn neg(mut self) -> TermLc {
        self.1 = -self.1;
        self.0 = term![PF_NEG; self.0];
        self
    }
}

impl std::ops::Mul<&Integer> for TermLc {
    type Output = TermLc;
    fn mul(mut self, other: &Integer) -> TermLc {
        self *= other;
        self
    }
}

impl std::ops::MulAssign<&Integer> for TermLc {
    fn mul_assign(&mut self, other: &Integer) {
        let m = check(&self.0).as_pf();
        self.1 *= other;
        self.0 = term![PF_MUL; self.0.clone(), pf_lit(other.clone(), m)];
    }
}

impl std::ops::Mul<isize> for TermLc {
    type Output = TermLc;
    fn mul(mut self, other: isize) -> TermLc {
        self *= other;
        self
    }
}

impl std::ops::MulAssign<isize> for TermLc {
    fn mul_assign(&mut self, other: isize) {
        let m = check(&self.0).as_pf();
        self.1 *= other;
        self.0 = term![PF_MUL; self.0.clone(), pf_lit(other.clone(), m)];
    }
}<|MERGE_RESOLUTION|>--- conflicted
+++ resolved
@@ -243,13 +243,9 @@
     }
     /// Create a new wire, `s`. If this system is tracking concrete values, you must provide the
     /// value, `v`.
-<<<<<<< HEAD
     ///
     /// You must also provide `term`, that computes the signal value from *some* inputs.
-    pub fn add_signal(&mut self, s: S, v: Option<Integer>, term: Term) {
-=======
-    pub fn add_signal(&mut self, s: S, v: Option<FieldV>) {
->>>>>>> 4b01634d
+    pub fn add_signal(&mut self, s: S, v: Option<FieldV>, term: Term) {
         let n = self.next_idx;
         self.next_idx += 1;
         self.signal_idxs.insert(s.clone(), n);
