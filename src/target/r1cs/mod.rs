--- conflicted
+++ resolved
@@ -22,7 +22,6 @@
 #[derive(Debug, Clone, Serialize, Deserialize)]
 /// A Rank 1 Constraint System.
 pub struct R1cs<S: Hash + Eq> {
-<<<<<<< HEAD
     /// Modulus of the field over which the constraints are defined
     pub modulus: FieldT,
 
@@ -42,17 +41,8 @@
     pub constraints: Vec<(Lc, Lc, Lc)>,
 
     /// Computations needed to compute nondeterministic wire values
+    #[serde(with = "crate::ir::term::serde_mods::vec")]
     pub terms: Vec<Term>,
-=======
-    modulus: FieldT,
-    signal_idxs: HashMap<S, usize>,
-    idxs_signals: HashMap<usize, S>,
-    next_idx: usize,
-    public_idxs: HashSet<usize>,
-    constraints: Vec<(Lc, Lc, Lc)>,
-    #[serde(with = "crate::ir::term::serde_mods::vec")]
-    terms: Vec<Term>,
->>>>>>> 65e8bd1d
 }
 
 #[derive(Debug, Clone, Serialize, Deserialize)]
