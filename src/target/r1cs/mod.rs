--- conflicted
+++ resolved
@@ -442,9 +442,6 @@
     /// Compute the prover data for this R1CS relation, given a precomputation
     /// that computes the variables that are relation inputs
     pub fn prover_data(self, cs: &Computation) -> ProverData {
-<<<<<<< HEAD
-        let (mut precompute_inputs, precompute, _) = self.pv_data(cs, false);
-=======
         let mut precompute = cs.precomputes.clone();
         self.extend_precomputation(&mut precompute, false);
         // we still need to remove the non-r1cs variables
@@ -465,7 +462,6 @@
                 precompute_inputs.insert(input.clone(), Sort::Field(self.modulus.clone()));
             }
         }
->>>>>>> ebfd6853
         for o in precompute.outputs().keys() {
             precompute_inputs.remove(o);
         }
