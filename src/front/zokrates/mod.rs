//! The ZoKrates front-end

mod parser;
mod term;

use super::{FrontEnd, Mode};
use crate::circify::{Circify, Loc, Val};
use crate::ir::proof::{self, ConstraintMetadata};
use crate::ir::term::extras::Letified;
use crate::ir::term::*;
use log::debug;
use rug::Integer;
use std::collections::HashMap;
use std::fmt::Display;
use std::path::{Path, PathBuf};
use std::str::FromStr;
use zokrates_pest_ast as ast;

use term::*;

/// The modulus for the ZoKrates language.
pub use term::ZOKRATES_MODULUS;
/// The modulus for the ZoKrates language.
pub use term::ZOKRATES_MODULUS_ARC;
/// The modulus for the ZoKrates language.
pub use term::ZOK_FIELD_SORT;

/// The prover visibility
pub const PROVER_VIS: Option<PartyId> = Some(proof::PROVER_ID);
/// Public visibility
pub const PUBLIC_VIS: Option<PartyId> = None;

/// Inputs to the ZoKrates compiler
pub struct Inputs {
    /// The file to look for `main` in.
    pub file: PathBuf,
    /// The file to look for concrete arguments to main in. Optional.
    ///
    /// ## Examples
    ///
    /// If main takes `x: u64, y: field`, this file might contain
    ///
    /// ```ignore
    /// x 4
    /// y -1
    /// ```
    pub inputs: Option<PathBuf>,
    /// The mode to generate for (MPC or proof). Effects visibility.
    pub mode: Mode,
}

<<<<<<< HEAD
#[derive(Clone, Copy, Debug)]
/// Kind of circuit to generate. Effects privacy labels.
pub enum Mode {
    /// Generating an MPC circuit. Inputs are public or private (to a party in 1..N).
    Mpc(u8),
    /// Generating an FHE circuit using the SEAL library.
    Fhe,
    /// Generating for a proof circuit. Inputs are public of private (to the prover).
    Proof,
    /// Generating for an optimization circuit. Inputs are existentially quantified.
    /// There should be only one output, which will be maximized.
    Opt,
    /// Find inputs that yeild an output at least this large,
    /// and then prove knowledge of them.
    ProofOfHighValue(u64),
}

impl Display for Mode {
    fn fmt(&self, f: &mut Formatter<'_>) -> fmt::Result {
        match self {
            &Mode::Mpc(n) => write!(f, "{}-pc", n),
            &Mode::Proof => write!(f, "proof"),
            &Mode::Opt => write!(f, "opt"),
            &Mode::ProofOfHighValue(v) => write!(f, "proof_of_high_value({})", v),
            &Mode::Fhe => write!(f, "fhe"),
        }
    }
}

=======
>>>>>>> 09c9f032
/// The ZoKrates front-end. Implements [FrontEnd].
pub struct Zokrates;

impl FrontEnd for Zokrates {
    type Inputs = Inputs;
    fn gen(i: Inputs) -> Computation {
        let loader = parser::ZLoad::new();
        let asts = loader.load(&i.file);
        let mut g = ZGen::new(i.inputs, asts, i.mode);
        g.visit_files();
        g.file_stack.push(i.file);
        g.entry_fn("main");
        g.file_stack.pop();
        g.circ.consume().borrow().clone()
    }
}

struct ZGen<'ast> {
    circ: Circify<ZoKrates>,
    stdlib: parser::ZStdLib,
    asts: HashMap<PathBuf, ast::File<'ast>>,
    file_stack: Vec<PathBuf>,
    functions: HashMap<(PathBuf, String), ast::Function<'ast>>,
    import_map: HashMap<(PathBuf, String), (PathBuf, String)>,
    mode: Mode,
}

struct ZLoc {
    var: Loc,
    accesses: Vec<ZAccess>,
}

enum ZAccess {
    Member(String),
    Idx(T),
}

fn loc_store(struct_: T, loc: &[ZAccess], val: T) -> Result<T, String> {
    match loc.first() {
        None => Ok(val),
        Some(ZAccess::Member(field)) => {
            let inner = field_select(&struct_, &field)?;
            let new_inner = loc_store(inner, &loc[1..], val)?;
            field_store(struct_, &field, new_inner)
        }
        Some(ZAccess::Idx(idx)) => {
            let old_inner = array_select(struct_.clone(), idx.clone())?;
            let new_inner = loc_store(old_inner, &loc[1..], val)?;
            array_store(struct_, idx.clone(), new_inner)
        }
    }
}

impl<'ast> ZGen<'ast> {
    fn new(inputs: Option<PathBuf>, asts: HashMap<PathBuf, ast::File<'ast>>, mode: Mode) -> Self {
        let this = Self {
            circ: Circify::new(ZoKrates::new(inputs.map(|i| parser::parse_inputs(i)))),
            asts,
            stdlib: parser::ZStdLib::new(),
            file_stack: vec![],
            functions: HashMap::default(),
            import_map: HashMap::default(),
            mode,
        };
        this.circ
            .cir_ctx()
            .cs
            .borrow_mut()
            .metadata
            .add_prover_and_verifier();
        this
    }

    /// Unwrap a result with a span-dependent error
    fn err<E: Display>(&self, e: E, s: &ast::Span) -> ! {
        println!("Error: {}", e);
        println!("In: {}", self.cur_path().display());
        for l in s.lines() {
            println!("  {}", l);
        }
        std::process::exit(1)
    }

    fn unwrap<T, E: Display>(&self, r: Result<T, E>, s: &ast::Span) -> T {
        r.unwrap_or_else(|e| self.err(e, s))
    }

    fn builtin_call(fn_name: &str, mut args: Vec<T>) -> Result<T, String> {
        match fn_name {
            "EMBED/u8_to_bits" if args.len() == 1 => uint_to_bits(args.pop().unwrap()),
            "EMBED/u16_to_bits" if args.len() == 1 => uint_to_bits(args.pop().unwrap()),
            "EMBED/u32_to_bits" if args.len() == 1 => uint_to_bits(args.pop().unwrap()),
            "EMBED/u8_from_bits" if args.len() == 1 => uint_from_bits(args.pop().unwrap()),
            "EMBED/u16_from_bits" if args.len() == 1 => uint_from_bits(args.pop().unwrap()),
            "EMBED/u32_from_bits" if args.len() == 1 => uint_from_bits(args.pop().unwrap()),
            "EMBED/unpack" if args.len() == 1 => field_to_bits(args.pop().unwrap()),
            _ => Err(format!("Unknown builtin '{}'", fn_name)),
        }
    }

    fn stmt(&mut self, s: &ast::Statement<'ast>) {
        debug!("Stmt: {}", s.span().as_str());
        match s {
            ast::Statement::Return(r) => {
                assert!(r.expressions.len() <= 1);
                if let Some(e) = r.expressions.first() {
                    let ret = self.expr(e);
                    let ret_res = self.circ.return_(Some(ret));
                    self.unwrap(ret_res, &r.span);
                } else {
                    let ret_res = self.circ.return_(None);
                    self.unwrap(ret_res, &r.span);
                }
            }
            ast::Statement::Assertion(e) => {
                let b = bool(self.expr(&e.expression));
                let e = self.unwrap(b, &e.span);
                self.circ.assert(e);
            }
            ast::Statement::Iteration(i) => {
                let ty = self.type_(&i.ty);
                let s = self.const_int(&i.from);
                let e = self.const_int(&i.to);
                let v_name = i.index.value.clone();
                self.circ.enter_scope();
                let decl_res = self.circ.declare(v_name.clone(), &ty, false, PROVER_VIS);
                self.unwrap(decl_res, &i.index.span);
                for j in s..e {
                    self.circ.enter_scope();
                    let ass_res = self.circ.assign(
                        Loc::local(v_name.clone()),
                        Val::Term(match ty {
                            Ty::Uint(8) => uint_lit(j, 8),
                            Ty::Uint(16) => uint_lit(j, 16),
                            Ty::Uint(32) => uint_lit(j, 32),
                            Ty::Field => field_lit(j),
                            _ => panic!("Unexpected type for iteration: {:?}", ty),
                        }),
                    );
                    self.unwrap(ass_res, &i.index.span);
                    for s in &i.statements {
                        self.stmt(s);
                    }
                    self.circ.exit_scope();
                }
                self.circ.exit_scope();
            }
            ast::Statement::Definition(d) => {
                assert!(d.lhs.len() <= 1);
                let e = self.expr(&d.expression);
                if let Some(l) = d.lhs.first() {
                    let ty = e.type_();
                    if let Some(t) = l.ty.as_ref() {
                        let decl_ty = self.type_(t);
                        if &decl_ty != ty {
                            self.err(
                                format!(
                                    "Assignment type mismatch: {} annotated vs {} actual",
                                    decl_ty, ty,
                                ),
                                &d.span,
                            );
                        }
                        assert!(l.a.accesses.len() == 0);
                        let d_res =
                            self.circ
                                .declare_init(l.a.id.value.clone(), decl_ty, Val::Term(e));
                        self.unwrap(d_res, &d.span);
                    } else {
                        // Assignee case
                        let lval = self.lval(&l.a);
                        let mod_res = self.mod_lval(lval, e);
                        self.unwrap(mod_res, &d.span);
                    }
                }
            }
        }
    }

    fn mod_lval(&mut self, loc: ZLoc, val: T) -> Result<(), String> {
        let old = self
            .circ
            .get_value(loc.var.clone())
            .map_err(|e| format!("{}", e))?
            .unwrap_term();
        let new = loc_store(old, &loc.accesses, val)?;
        debug!("Assign: {:?} = {}", loc.var, Letified(new.term.clone()));
        self.circ
            .assign(loc.var, Val::Term(new))
            .map_err(|e| format!("{}", e))
            .map(|_| ())
    }

    fn lval(&mut self, l: &ast::Assignee<'ast>) -> ZLoc {
        let mut loc = ZLoc {
            var: Loc::local(l.id.value.clone()),
            accesses: vec![],
        };
        for acc in &l.accesses {
            loc.accesses.push(match acc {
                ast::AssigneeAccess::Member(m) => ZAccess::Member(m.id.value.clone()),
                ast::AssigneeAccess::Select(m) => ZAccess::Idx(
                    if let ast::RangeOrExpression::Expression(e) = &m.expression {
                        self.expr(&e)
                    } else {
                        panic!("Cannot assign to slice")
                    },
                ),
            })
        }
        loc
    }

    fn const_(&mut self, e: &ast::ConstantExpression<'ast>) -> T {
        match e {
            ast::ConstantExpression::U8(u) => {
                uint_lit(u8::from_str_radix(&u.value[2..], 16).unwrap(), 8)
            }
            ast::ConstantExpression::U16(u) => {
                uint_lit(u16::from_str_radix(&u.value[2..], 16).unwrap(), 16)
            }
            ast::ConstantExpression::U32(u) => {
                uint_lit(u32::from_str_radix(&u.value[2..], 16).unwrap(), 32)
            }
            ast::ConstantExpression::DecimalNumber(u) => {
                field_lit(Integer::from_str_radix(&u.value, 10).unwrap())
            }
            ast::ConstantExpression::BooleanLiteral(u) => {
                z_bool_lit(bool::from_str(&u.value).unwrap())
            }
        }
    }

    fn bin_op(&self, o: &ast::BinaryOperator) -> fn(T, T) -> Result<T, String> {
        match o {
            ast::BinaryOperator::BitXor => bitxor,
            ast::BinaryOperator::BitAnd => bitand,
            ast::BinaryOperator::BitOr => bitor,
            ast::BinaryOperator::RightShift => shr,
            ast::BinaryOperator::LeftShift => shl,
            ast::BinaryOperator::Or => or,
            ast::BinaryOperator::And => and,
            ast::BinaryOperator::Add => add,
            ast::BinaryOperator::Sub => sub,
            ast::BinaryOperator::Mul => mul,
            ast::BinaryOperator::Div => div,
            ast::BinaryOperator::Rem => rem,
            ast::BinaryOperator::Eq => eq,
            ast::BinaryOperator::NotEq => neq,
            ast::BinaryOperator::Lt => ult,
            ast::BinaryOperator::Gt => ugt,
            ast::BinaryOperator::Lte => ule,
            ast::BinaryOperator::Gte => uge,
            ast::BinaryOperator::Pow => unimplemented!(),
        }
    }
    fn expr(&mut self, e: &ast::Expression<'ast>) -> T {
        debug!("Expr: {}", e.span().as_str());
        let res = match e {
            ast::Expression::Constant(c) => Ok(self.const_(c)),
            ast::Expression::Unary(u) => not(self.expr(&u.expression)),
            ast::Expression::Binary(u) => {
                let f = self.bin_op(&u.op);
                let a = self.expr(&u.left);
                let b = self.expr(&u.right);
                f(a, b)
            }
            ast::Expression::Ternary(u) => {
                let c = self.expr(&u.first);
                let a = self.expr(&u.second);
                let b = self.expr(&u.third);
                cond(c, a, b)
            }
            ast::Expression::Identifier(u) => Ok(self
                .unwrap(self.circ.get_value(Loc::local(u.value.clone())), &u.span)
                .unwrap_term()),
            ast::Expression::InlineArray(u) => T::new_array(
                u.expressions
                    .iter()
                    .flat_map(|x| self.array_lit_elem(x))
                    .collect(),
            ),
            ast::Expression::InlineStruct(u) => Ok(T::new_struct(
                u.ty.value.clone(),
                u.members
                    .iter()
                    .map(|m| (m.id.value.clone(), self.expr(&m.expression)))
                    .collect(),
            )),
            ast::Expression::ArrayInitializer(a) => {
                let v = self.expr(&a.value);
                let n = const_int(self.const_(&a.count))
                    .unwrap()
                    .to_usize()
                    .unwrap();
                array(vec![v; n])
            }
            ast::Expression::Postfix(p) => {
                // Assume no functions in arrays, etc.
                let (base, accs) = if let Some(ast::Access::Call(c)) = p.accesses.first() {
                    debug!("Call: {}", p.id.value);
                    let (f_path, f_name) = self.deref_import(p.id.value.clone());
                    let args = c
                        .expressions
                        .iter()
                        .map(|e| self.expr(e))
                        .collect::<Vec<_>>();
                    let res = if f_path.to_string_lossy().starts_with("EMBED") {
                        Self::builtin_call(f_path.to_str().unwrap(), args).unwrap()
                    } else {
                        let p = (f_path, f_name);
                        let f = self
                            .functions
                            .get(&p)
                            .unwrap_or_else(|| panic!("No function '{}'", p.1))
                            .clone();
                        self.file_stack.push(p.0);
                        assert!(f.returns.len() <= 1);
                        let ret_ty = f.returns.first().map(|r| self.type_(r));
                        self.circ.enter_fn(p.1, ret_ty);
                        assert_eq!(f.parameters.len(), args.len());
                        for (p, a) in f.parameters.iter().zip(args) {
                            let ty = self.type_(&p.ty);
                            let d_res =
                                self.circ.declare_init(p.id.value.clone(), ty, Val::Term(a));
                            self.unwrap(d_res, &c.span);
                        }
                        for s in &f.statements {
                            self.stmt(s);
                        }
                        let ret = self
                            .circ
                            .exit_fn()
                            .map(|a| a.unwrap_term())
                            .unwrap_or_else(|| z_bool_lit(false));
                        self.file_stack.pop();
                        ret
                    };
                    (res, &p.accesses[1..])
                } else {
                    // Assume no calls
                    (
                        self.unwrap(
                            self.circ.get_value(Loc::local(p.id.value.clone())),
                            &p.id.span,
                        )
                        .unwrap_term(),
                        &p.accesses[..],
                    )
                };
                accs.iter().fold(Ok(base), |b, acc| match acc {
                    ast::Access::Member(m) => field_select(&b?, &m.id.value),
                    ast::Access::Select(a) => match &a.expression {
                        ast::RangeOrExpression::Expression(e) => array_select(b?, self.expr(e)),
                        ast::RangeOrExpression::Range(r) => {
                            let s = r.from.as_ref().map(|s| self.const_int(&s.0) as usize);
                            let e = r.to.as_ref().map(|s| self.const_int(&s.0) as usize);
                            slice(b?, s, e)
                        }
                    },
                    ast::Access::Call(_) => unreachable!("stray call"),
                })
            }
        };
        self.unwrap(res, e.span())
    }
    fn array_lit_elem(&mut self, e: &ast::SpreadOrExpression<'ast>) -> Vec<T> {
        match e {
            ast::SpreadOrExpression::Expression(e) => vec![self.expr(e)],
            ast::SpreadOrExpression::Spread(s) => self.expr(&s.expression).unwrap_array().unwrap(),
        }
    }
    fn entry_fn(&mut self, n: &str) {
        debug!("Entry: {}", n);
        // find the entry function
        let (f_path, f_name) = self.deref_import(n.to_owned());
        let p = (f_path, f_name);
        let f = self
            .functions
            .get(&p)
            .unwrap_or_else(|| panic!("No function '{}'", p.1))
            .clone();
        assert!(f.returns.len() <= 1);
        // get return type
        let ret_ty = f.returns.first().map(|r| self.type_(r));
        // setup stack frame for entry function
        self.circ.enter_fn(n.to_owned(), ret_ty.clone());
        for p in f.parameters.iter() {
            let ty = self.type_(&p.ty);
            debug!("Entry param: {}: {}", p.id.value, ty);
            let vis = self.interpret_visibility(&p.visibility);
            let r = self.circ.declare(p.id.value.clone(), &ty, true, vis);
            self.unwrap(r, &p.span);
        }
        for s in &f.statements {
            self.stmt(s);
        }
        if let Some(r) = self.circ.exit_fn() {
            match self.mode {
                Mode::Mpc(_) | Mode::Fhe => {
                    let ret_term = r.unwrap_term();
                    let ret_terms = ret_term.terms();
                    self.circ
                        .cir_ctx()
                        .cs
                        .borrow_mut()
                        .outputs
                        .extend(ret_terms);
                }
                Mode::Proof => {
                    let ty = ret_ty.as_ref().unwrap();
                    let name = "return".to_owned();
                    let term = r.unwrap_term();
                    let _r = self.circ.declare(name.clone(), &ty, false, PROVER_VIS);
                    self.circ
                        .assign_with_assertions(name, term, &ty, PUBLIC_VIS);
                }
                Mode::Opt => {
                    let ret_term = r.unwrap_term();
                    let ret_terms = ret_term.terms();
                    assert!(
                        ret_terms.len() == 1,
                        "When compiling to optimize, there can only be one output"
                    );
                    let t = ret_terms.into_iter().next().unwrap();
                    match check(&t) {
                        Sort::BitVector(_) => {}
                        s => panic!("Cannot maximize output of type {}", s),
                    }
                    self.circ.cir_ctx().cs.borrow_mut().outputs.push(t);
                }
                Mode::ProofOfHighValue(v) => {
                    let ret_term = r.unwrap_term();
                    let ret_terms = ret_term.terms();
                    assert!(
                        ret_terms.len() == 1,
                        "When compiling to optimize, there can only be one output"
                    );
                    let t = ret_terms.into_iter().next().unwrap();
                    let cmp = match check(&t) {
                        Sort::BitVector(w) => term![BV_UGE; t, bv_lit(v, w)],
                        s => panic!("Cannot maximize output of type {}", s),
                    };
                    self.circ.cir_ctx().cs.borrow_mut().outputs.push(cmp);
                }
            }
        }
    }
    fn interpret_visibility(&self, visibility: &Option<ast::Visibility<'ast>>) -> Option<PartyId> {
        match visibility {
            None | Some(ast::Visibility::Public(_)) => PUBLIC_VIS.clone(),
            Some(ast::Visibility::Private(private)) => match self.mode {
                Mode::Fhe | Mode::Proof | Mode::Opt | Mode::ProofOfHighValue(_) => {
                    if private.number.is_some() {
                        self.err(
                            format!(
                                ", but we're generating a {} circuit",
                                self.mode
                            ),
                            &private.span,
                        );
                    }
                    PROVER_VIS.clone()
                }
                Mode::Mpc(n_parties) => {
                    let num_str = private
                        .number
                        .as_ref()
                        .unwrap_or_else(|| self.err("No party number", &private.span));
                    let num_val =
                        u8::from_str_radix(&num_str.value[1..num_str.value.len() - 1], 10)
                            .unwrap_or_else(|e| {
                                self.err(format!("Bad party number: {}", e), &private.span)
                            });
                    if num_val <= n_parties {
                        Some(num_val - 1)
                    } else {
                        self.err(
                            format!(
                                "Party number {} greater than the number of parties ({})",
                                num_val, n_parties
                            ),
                            &private.span,
                        )
                    }
                }
            },
        }
    }
    fn cur_path(&self) -> &Path {
        self.file_stack.last().unwrap()
    }
    fn cur_dir(&self) -> PathBuf {
        let mut p = self.file_stack.last().unwrap().to_path_buf();
        p.pop();
        p
    }
    fn deref_import(&self, s: String) -> (PathBuf, String) {
        let r = (self.cur_path().to_path_buf(), s);
        self.import_map.get(&r).cloned().unwrap_or(r)
    }

    fn const_int(&mut self, e: &ast::Expression<'ast>) -> isize {
        let i = const_int(self.expr(e));
        self.unwrap(i, e.span()).to_isize().unwrap()
    }

    fn type_(&mut self, t: &ast::Type<'ast>) -> Ty {
        fn lift<'ast>(t: &ast::BasicOrStructType<'ast>) -> ast::Type<'ast> {
            match t {
                ast::BasicOrStructType::Basic(b) => ast::Type::Basic(b.clone()),
                ast::BasicOrStructType::Struct(b) => ast::Type::Struct(b.clone()),
            }
        }
        match t {
            ast::Type::Basic(ast::BasicType::U8(_)) => Ty::Uint(8),
            ast::Type::Basic(ast::BasicType::U16(_)) => Ty::Uint(16),
            ast::Type::Basic(ast::BasicType::U32(_)) => Ty::Uint(32),
            ast::Type::Basic(ast::BasicType::Boolean(_)) => Ty::Bool,
            ast::Type::Basic(ast::BasicType::Field(_)) => Ty::Field,
            ast::Type::Array(a) => {
                let b = self.type_(&lift(&a.ty));
                a.dimensions
                    .iter()
                    .map(|d| self.const_int(d))
                    .fold(b, |b, d| Ty::Array(d as usize, Box::new(b)))
            }
            ast::Type::Struct(s) => self.circ.get_type(&s.id.value).clone(),
        }
    }

    fn visit_files(&mut self) {
        let t = std::mem::take(&mut self.asts);
        for (p, f) in &t {
            self.file_stack.push(p.to_owned());
            for func in &f.functions {
                debug!("fn {} in {}", func.id.value, self.cur_path().display());
                self.functions.insert(
                    (self.cur_path().to_owned(), func.id.value.clone()),
                    func.clone(),
                );
            }
            for i in &f.imports {
                let (src_path, src_name, dst_name) = match i {
                    ast::ImportDirective::Main(m) => (
                        m.source.value.clone(),
                        "main".to_owned(),
                        m.alias
                            .as_ref()
                            .map(|a| a.value.clone())
                            .unwrap_or_else(|| {
                                PathBuf::from(m.source.value.clone())
                                    .file_stem()
                                    .unwrap_or_else(|| panic!("Bad import: {}", m.source.value))
                                    .to_string_lossy()
                                    .to_string()
                            }),
                    ),
                    ast::ImportDirective::From(m) => (
                        m.source.value.clone(),
                        m.symbol.value.clone(),
                        m.alias
                            .as_ref()
                            .map(|a| a.value.clone())
                            .unwrap_or_else(|| m.symbol.value.clone()),
                    ),
                };
                let abs_src_path = self.stdlib.canonicalize(&self.cur_dir(), src_path.as_str());
                debug!(
                    "Import of {} from {} as {}",
                    src_name,
                    abs_src_path.display(),
                    dst_name
                );
                self.import_map.insert(
                    (self.cur_path().to_path_buf(), dst_name),
                    (abs_src_path, src_name),
                );
            }
            for s in &f.structs {
                let ty = Ty::new_struct(
                    s.id.value.clone(),
                    s.fields
                        .clone()
                        .iter()
                        .map(|f| (f.id.value.clone(), self.type_(&f.ty))),
                );
                debug!("struct {}", s.id.value);
                self.circ.def_type(&s.id.value, ty);
            }
            self.file_stack.pop();
        }
        self.asts = t;
    }
}<|MERGE_RESOLUTION|>--- conflicted
+++ resolved
@@ -49,38 +49,6 @@
     pub mode: Mode,
 }
 
-<<<<<<< HEAD
-#[derive(Clone, Copy, Debug)]
-/// Kind of circuit to generate. Effects privacy labels.
-pub enum Mode {
-    /// Generating an MPC circuit. Inputs are public or private (to a party in 1..N).
-    Mpc(u8),
-    /// Generating an FHE circuit using the SEAL library.
-    Fhe,
-    /// Generating for a proof circuit. Inputs are public of private (to the prover).
-    Proof,
-    /// Generating for an optimization circuit. Inputs are existentially quantified.
-    /// There should be only one output, which will be maximized.
-    Opt,
-    /// Find inputs that yeild an output at least this large,
-    /// and then prove knowledge of them.
-    ProofOfHighValue(u64),
-}
-
-impl Display for Mode {
-    fn fmt(&self, f: &mut Formatter<'_>) -> fmt::Result {
-        match self {
-            &Mode::Mpc(n) => write!(f, "{}-pc", n),
-            &Mode::Proof => write!(f, "proof"),
-            &Mode::Opt => write!(f, "opt"),
-            &Mode::ProofOfHighValue(v) => write!(f, "proof_of_high_value({})", v),
-            &Mode::Fhe => write!(f, "fhe"),
-        }
-    }
-}
-
-=======
->>>>>>> 09c9f032
 /// The ZoKrates front-end. Implements [FrontEnd].
 pub struct Zokrates;
 
@@ -536,10 +504,7 @@
                 Mode::Fhe | Mode::Proof | Mode::Opt | Mode::ProofOfHighValue(_) => {
                     if private.number.is_some() {
                         self.err(
-                            format!(
-                                ", but we're generating a {} circuit",
-                                self.mode
-                            ),
+                            format!(", but we're generating a {} circuit", self.mode),
                             &private.span,
                         );
                     }
