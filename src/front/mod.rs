//! Input language front-ends

pub mod c;
pub mod datalog;
#[allow(clippy::all)]
pub mod zokrates;

use super::ir::term::Computation;
use std::fmt::{self, Display, Formatter};

/// A front-end
pub trait FrontEnd {
    /// Representation of an input program (possibly with argument assignments) for this language
    type Inputs;

    /// Compile the program (and possibly assignment) to constraints
    fn gen(i: Self::Inputs) -> Computation;
}

#[derive(Clone, Copy, Debug)]
/// Kind of circuit to generate. Effects privacy labels.
pub enum Mode {
    /// Generating an MPC circuit. Inputs are public or private (to a party in 1..N).
    Mpc(u8),
    /// Generating for a proof circuit. Inputs are public of private (to the prover).
    Proof,
    /// Generating for an optimization circuit. Inputs are existentially quantified.
    /// There should be only one output, which will be maximized.
    Opt,
    /// Find inputs that yeild an output at least this large,
    /// and then prove knowledge of them.
    ProofOfHighValue(u64),
}

impl Display for Mode {
    fn fmt(&self, f: &mut Formatter<'_>) -> fmt::Result {
<<<<<<< HEAD
        match self {
            &Mode::Mpc(n) => write!(f, "{}-pc", n),
            &Mode::Proof => write!(f, "proof"),
            &Mode::Opt => write!(f, "opt"),
            &Mode::ProofOfHighValue(v) => write!(f, "proof_of_high_value({})", v),
=======
        match *self {
            Mode::Mpc(n) => write!(f, "{}-pc", n),
            Mode::Proof => write!(f, "proof"),
            Mode::Opt => write!(f, "opt"),
            Mode::ProofOfHighValue(v) => write!(f, "proof_of_high_value({})", v),
>>>>>>> 0eea91ea
        }
    }
}<|MERGE_RESOLUTION|>--- conflicted
+++ resolved
@@ -34,19 +34,11 @@
 
 impl Display for Mode {
     fn fmt(&self, f: &mut Formatter<'_>) -> fmt::Result {
-<<<<<<< HEAD
-        match self {
-            &Mode::Mpc(n) => write!(f, "{}-pc", n),
-            &Mode::Proof => write!(f, "proof"),
-            &Mode::Opt => write!(f, "opt"),
-            &Mode::ProofOfHighValue(v) => write!(f, "proof_of_high_value({})", v),
-=======
         match *self {
             Mode::Mpc(n) => write!(f, "{}-pc", n),
             Mode::Proof => write!(f, "proof"),
             Mode::Opt => write!(f, "opt"),
             Mode::ProofOfHighValue(v) => write!(f, "proof_of_high_value({})", v),
->>>>>>> 0eea91ea
         }
     }
 }