//! Input language front-ends

<<<<<<< HEAD
pub mod c;
=======
pub mod datalog;
>>>>>>> 4ffa05fc
pub mod zokrates;

use super::ir::term::Computation;

/// A front-end
pub trait FrontEnd {
    /// Representation of an input program (possibly with argument assignments) for this language
    type Inputs;

    /// Compile the program (and possibly assignment) to constraints
    fn gen(i: Self::Inputs) -> Computation;
}<|MERGE_RESOLUTION|>--- conflicted
+++ resolved
@@ -1,13 +1,11 @@
 //! Input language front-ends
 
-<<<<<<< HEAD
 pub mod c;
-=======
 pub mod datalog;
->>>>>>> 4ffa05fc
 pub mod zokrates;
 
 use super::ir::term::Computation;
+use std::fmt::{self, Display, Formatter};
 
 /// A front-end
 pub trait FrontEnd {
@@ -16,4 +14,30 @@
 
     /// Compile the program (and possibly assignment) to constraints
     fn gen(i: Self::Inputs) -> Computation;
+}
+
+#[derive(Clone, Copy, Debug)]
+/// Kind of circuit to generate. Effects privacy labels.
+pub enum Mode {
+    /// Generating an MPC circuit. Inputs are public or private (to a party in 1..N).
+    Mpc(u8),
+    /// Generating for a proof circuit. Inputs are public of private (to the prover).
+    Proof,
+    /// Generating for an optimization circuit. Inputs are existentially quantified.
+    /// There should be only one output, which will be maximized.
+    Opt,
+    /// Find inputs that yeild an output at least this large,
+    /// and then prove knowledge of them.
+    ProofOfHighValue(u64),
+}
+
+impl Display for Mode {
+    fn fmt(&self, f: &mut Formatter<'_>) -> fmt::Result {
+        match self {
+            &Mode::Mpc(n) => write!(f, "{}-pc", n),
+            &Mode::Proof => write!(f, "proof"),
+            &Mode::Opt => write!(f, "opt"),
+            &Mode::ProofOfHighValue(v) => write!(f, "proof_of_high_value({})", v),
+        }
+    }
 }