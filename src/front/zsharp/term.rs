//! Symbolic Z# terms
use std::collections::{BTreeMap, HashMap};
use std::fmt::{self, Display, Formatter};

use rug::Integer;

use crate::circify::{CirCtx, Embeddable, Typed};
use crate::front::field_list::FieldList;
use crate::ir::opt::cfold::fold as constant_fold;
use crate::ir::term::*;
use crate::util::field::DFL_T;

#[derive(Clone, PartialEq, Eq)]
pub enum Ty {
    Uint(usize),
    Bool,
    Field,
    Struct(String, FieldList<Ty>),
    Array(usize, Box<Ty>),
}

impl Display for Ty {
    fn fmt(&self, f: &mut Formatter) -> fmt::Result {
        match self {
            Ty::Bool => write!(f, "bool"),
            Ty::Uint(w) => write!(f, "u{}", w),
            Ty::Field => write!(f, "field"),
            Ty::Struct(n, fields) => {
                let mut o = f.debug_struct(n);
                for (f_name, f_ty) in fields.fields() {
                    o.field(f_name, f_ty);
                }
                o.finish()
            }
            Ty::Array(n, b) => {
                let mut dims = vec![n];
                let mut bb = b.as_ref();
                while let Ty::Array(n, b) = bb {
                    bb = b.as_ref();
                    dims.push(n);
                }
                write!(f, "{}", bb)?;
                dims.iter().try_for_each(|d| write!(f, "[{}]", d))
            }
        }
    }
}

impl fmt::Debug for Ty {
    fn fmt(&self, f: &mut Formatter) -> fmt::Result {
        write!(f, "{}", self)
    }
}

impl Ty {
    fn sort(&self) -> Sort {
        match self {
            Self::Bool => Sort::Bool,
            Self::Uint(w) => Sort::BitVector(*w),
            Self::Field => Sort::Field(DFL_T.clone()),
            Self::Array(n, b) => {
                Sort::Array(Box::new(Sort::Field(DFL_T.clone())), Box::new(b.sort()), *n)
            }
            Self::Struct(_name, fs) => {
                Sort::Tuple(fs.fields().map(|(_f_name, f_ty)| f_ty.sort()).collect())
            }
        }
    }
    fn default_ir_term(&self) -> Term {
        self.sort().default_term()
    }
    pub fn default(&self) -> T {
        T {
            ty: self.clone(),
            term: self.default_ir_term(),
        }
    }
    /// Creates a new structure type, sorting the keys.
    pub fn new_struct<I: IntoIterator<Item = (String, Ty)>>(name: String, fields: I) -> Self {
        Self::Struct(name, FieldList::new(fields.into_iter().collect()))
    }
    /// Array value type
    pub fn array_val_ty(&self) -> &Self {
        match self {
            Self::Array(_, b) => b,
            _ => panic!("Not an array type: {:?}", self),
        }
    }
}

#[derive(Clone, Debug)]
pub struct T {
    pub ty: Ty,
    pub term: Term,
}

impl T {
    pub fn new(ty: Ty, term: Term) -> Self {
        Self { ty, term }
    }
    pub fn type_(&self) -> &Ty {
        &self.ty
    }
    /// Get all IR terms inside this value, as a list.
    pub fn terms(&self) -> Vec<Term> {
        let mut output: Vec<Term> = Vec::new();
        fn terms_tail(term: &Term, output: &mut Vec<Term>) {
            match check(term) {
                Sort::Bool | Sort::BitVector(_) | Sort::Field(_) => output.push(term.clone()),
                Sort::Array(_k, _v, size) => {
                    for i in 0..size {
                        terms_tail(&term![Op::Select; term.clone(), pf_lit_ir(i)], output)
                    }
                }
                Sort::Tuple(sorts) => {
                    for i in 0..sorts.len() {
                        terms_tail(&term![Op::Field(i); term.clone()], output)
                    }
                }
                s => unreachable!("Unreachable IR sort {} in ZoK", s),
            }
        }
        terms_tail(&self.term, &mut output);
        output
    }
    fn unwrap_array_ir(self) -> Result<Vec<Term>, String> {
        match &self.ty {
            Ty::Array(size, _sort) => Ok((0..*size)
                .map(|i| term![Op::Select; self.term.clone(), pf_lit_ir(i)])
                .collect()),
            s => Err(format!("Not an array: {}", s)),
        }
    }
    pub fn unwrap_array(self) -> Result<Vec<T>, String> {
        match &self.ty {
            Ty::Array(_size, sort) => {
                let sort = (**sort).clone();
                Ok(self
                    .unwrap_array_ir()?
                    .into_iter()
                    .map(|t| T::new(sort.clone(), t))
                    .collect())
            }
            s => Err(format!("Not an array: {}", s)),
        }
    }
    pub fn new_array(v: Vec<T>) -> Result<T, String> {
        array(v)
    }

    pub fn new_struct(name: String, fields: Vec<(String, T)>) -> T {
        let (field_tys, ir_terms): (Vec<_>, Vec<_>) = fields
            .into_iter()
            .map(|(name, t)| ((name.clone(), t.ty), (name, t.term)))
            .unzip();
        let field_ty_list = FieldList::new(field_tys);
        let ir_term = term(Op::Tuple, {
            let with_indices: BTreeMap<usize, Term> = ir_terms
                .into_iter()
                .map(|(name, t)| (field_ty_list.search(&name).unwrap().0, t))
                .collect();
            with_indices.into_iter().map(|(_i, t)| t).collect()
        });
        T::new(Ty::Struct(name, field_ty_list), ir_term)
    }

    // XXX(rsw) hrm is there a nicer way to do this?
    pub fn new_field<I>(v: I) -> Self
    where
        Integer: From<I>,
    {
        T::new(Ty::Field, pf_lit_ir(v))
    }

    pub fn new_u8<I>(v: I) -> Self
    where
        Integer: From<I>,
    {
        T::new(Ty::Uint(8), bv_lit(v, 8))
    }

    pub fn new_u16<I>(v: I) -> Self
    where
        Integer: From<I>,
    {
        T::new(Ty::Uint(16), bv_lit(v, 16))
    }

    pub fn new_u32<I>(v: I) -> Self
    where
        Integer: From<I>,
    {
        T::new(Ty::Uint(32), bv_lit(v, 32))
    }

    pub fn new_u64<I>(v: I) -> Self
    where
        Integer: From<I>,
    {
        T::new(Ty::Uint(64), bv_lit(v, 64))
    }

    pub fn pretty<W: std::io::Write>(&self, f: &mut W) -> Result<(), std::io::Error> {
        use std::io::{Error, ErrorKind};
        let val = match &self.term.op {
            Op::Const(v) => Ok(v),
            _ => Err(Error::new(ErrorKind::Other, "not a const val")),
        }?;
        match val {
            Value::Bool(b) => write!(f, "{}", b),
            Value::Field(fe) => write!(f, "{}f", fe.i()),
            Value::BitVector(bv) => match bv.width() {
                8 => write!(f, "0x{:02x}", bv.uint()),
                16 => write!(f, "0x{:04x}", bv.uint()),
                32 => write!(f, "0x{:08x}", bv.uint()),
                64 => write!(f, "0x{:016x}", bv.uint()),
                _ => unreachable!(),
            },
            Value::Tuple(vs) => {
                let (n, fl) = if let Ty::Struct(n, fl) = &self.ty {
                    Ok((n, fl))
                } else {
                    Err(Error::new(
                        ErrorKind::Other,
                        "expected struct, got something else",
                    ))
                }?;
                write!(f, "{} {{ ", n)?;
                fl.fields().zip(vs.iter()).try_for_each(|((n, ty), v)| {
                    write!(f, "{}: ", n)?;
                    T::new(ty.clone(), leaf_term(Op::Const(v.clone()))).pretty(f)?;
                    write!(f, ", ")
                })?;
                write!(f, "}}")
            }
            Value::Array(arr) => {
                let inner_ty = if let Ty::Array(_, ty) = &self.ty {
                    Ok(ty)
                } else {
                    Err(Error::new(
                        ErrorKind::Other,
                        "expected array, got something else",
                    ))
                }?;
                write!(f, "[")?;
                arr.key_sort
                    .elems_iter()
                    .take(arr.size)
                    .try_for_each(|idx| {
                        T::new(
                            *inner_ty.clone(),
                            leaf_term(Op::Const(arr.select(idx.as_value_opt().unwrap()))),
                        )
                        .pretty(f)?;
                        write!(f, ", ")
                    })?;
                write!(f, "]")
            }
            _ => unreachable!(),
        }
    }
}

impl Display for T {
    fn fmt(&self, f: &mut Formatter) -> fmt::Result {
        write!(f, "{}", self.term)
    }
}

fn wrap_bin_op(
    name: &str,
    fu: Option<fn(Term, Term) -> Term>,
    ff: Option<fn(Term, Term) -> Term>,
    fb: Option<fn(Term, Term) -> Term>,
    a: T,
    b: T,
) -> Result<T, String> {
    match (&a.ty, &b.ty, fu, ff, fb) {
        (Ty::Uint(na), Ty::Uint(nb), Some(fu), _, _) if na == nb => {
            Ok(T::new(Ty::Uint(*na), fu(a.term.clone(), b.term.clone())))
        }
        (Ty::Bool, Ty::Bool, _, _, Some(fb)) => {
            Ok(T::new(Ty::Bool, fb(a.term.clone(), b.term.clone())))
        }
        (Ty::Field, Ty::Field, _, Some(ff), _) => {
            Ok(T::new(Ty::Field, ff(a.term.clone(), b.term.clone())))
        }
        (x, y, _, _, _) => Err(format!("Cannot perform op '{}' on {} and {}", name, x, y)),
    }
}

fn wrap_bin_pred(
    name: &str,
    fu: Option<fn(Term, Term) -> Term>,
    ff: Option<fn(Term, Term) -> Term>,
    fb: Option<fn(Term, Term) -> Term>,
    a: T,
    b: T,
) -> Result<T, String> {
    match (&a.ty, &b.ty, fu, ff, fb) {
        (Ty::Uint(na), Ty::Uint(nb), Some(fu), _, _) if na == nb => {
            Ok(T::new(Ty::Bool, fu(a.term.clone(), b.term.clone())))
        }
        (Ty::Bool, Ty::Bool, _, _, Some(fb)) => {
            Ok(T::new(Ty::Bool, fb(a.term.clone(), b.term.clone())))
        }
        (Ty::Field, Ty::Field, _, Some(ff), _) => {
            Ok(T::new(Ty::Bool, ff(a.term.clone(), b.term.clone())))
        }
        (x, y, _, _, _) => Err(format!("Cannot perform op '{}' on {} and {}", name, x, y)),
    }
}

fn add_uint(a: Term, b: Term) -> Term {
    term![Op::BvNaryOp(BvNaryOp::Add); a, b]
}

fn add_field(a: Term, b: Term) -> Term {
    term![Op::PfNaryOp(PfNaryOp::Add); a, b]
}

pub fn add(a: T, b: T) -> Result<T, String> {
    wrap_bin_op("+", Some(add_uint), Some(add_field), None, a, b)
}

fn sub_uint(a: Term, b: Term) -> Term {
    term![Op::BvBinOp(BvBinOp::Sub); a, b]
}

fn sub_field(a: Term, b: Term) -> Term {
    term![Op::PfNaryOp(PfNaryOp::Add); a, term![Op::PfUnOp(PfUnOp::Neg); b]]
}

pub fn sub(a: T, b: T) -> Result<T, String> {
    wrap_bin_op("-", Some(sub_uint), Some(sub_field), None, a, b)
}

fn mul_uint(a: Term, b: Term) -> Term {
    term![Op::BvNaryOp(BvNaryOp::Mul); a, b]
}

fn mul_field(a: Term, b: Term) -> Term {
    term![Op::PfNaryOp(PfNaryOp::Mul); a, b]
}

pub fn mul(a: T, b: T) -> Result<T, String> {
    wrap_bin_op("*", Some(mul_uint), Some(mul_field), None, a, b)
}

fn div_uint(a: Term, b: Term) -> Term {
    term![Op::BvBinOp(BvBinOp::Udiv); a, b]
}

fn div_field(a: Term, b: Term) -> Term {
    term![Op::PfNaryOp(PfNaryOp::Mul); a, term![Op::PfUnOp(PfUnOp::Recip); b]]
}

pub fn div(a: T, b: T) -> Result<T, String> {
    wrap_bin_op("/", Some(div_uint), Some(div_field), None, a, b)
}

fn rem_field(a: Term, b: Term) -> Term {
    let len = DFL_T.modulus().significant_bits() as usize;
    let a_bv = term![Op::PfToBv(len); a];
    let b_bv = term![Op::PfToBv(len); b];
    term![Op::UbvToPf(DFL_T.clone()); term![Op::BvBinOp(BvBinOp::Urem); a_bv, b_bv]]
}

fn rem_uint(a: Term, b: Term) -> Term {
    term![Op::BvBinOp(BvBinOp::Urem); a, b]
}

pub fn rem(a: T, b: T) -> Result<T, String> {
    wrap_bin_op("%", Some(rem_uint), Some(rem_field), None, a, b)
}

fn bitand_uint(a: Term, b: Term) -> Term {
    term![Op::BvNaryOp(BvNaryOp::And); a, b]
}

pub fn bitand(a: T, b: T) -> Result<T, String> {
    wrap_bin_op("&", Some(bitand_uint), None, None, a, b)
}

fn bitor_uint(a: Term, b: Term) -> Term {
    term![Op::BvNaryOp(BvNaryOp::Or); a, b]
}

pub fn bitor(a: T, b: T) -> Result<T, String> {
    wrap_bin_op("|", Some(bitor_uint), None, None, a, b)
}

fn bitxor_uint(a: Term, b: Term) -> Term {
    term![Op::BvNaryOp(BvNaryOp::Xor); a, b]
}

pub fn bitxor(a: T, b: T) -> Result<T, String> {
    wrap_bin_op("^", Some(bitxor_uint), None, None, a, b)
}

fn or_bool(a: Term, b: Term) -> Term {
    term![Op::BoolNaryOp(BoolNaryOp::Or); a, b]
}

pub fn or(a: T, b: T) -> Result<T, String> {
    wrap_bin_op("||", None, None, Some(or_bool), a, b)
}

fn and_bool(a: Term, b: Term) -> Term {
    term![Op::BoolNaryOp(BoolNaryOp::And); a, b]
}

pub fn and(a: T, b: T) -> Result<T, String> {
    wrap_bin_op("&&", None, None, Some(and_bool), a, b)
}

fn eq_base(a: T, b: T) -> Result<Term, String> {
    if a.ty != b.ty {
        Err(format!(
            "Cannot '==' dissimilar types {} and {}",
            a.type_(),
            b.type_()
        ))
    } else {
        Ok(term![Op::Eq; a.term, b.term])
    }
}

pub fn eq(a: T, b: T) -> Result<T, String> {
    Ok(T::new(Ty::Bool, eq_base(a, b)?))
}

pub fn neq(a: T, b: T) -> Result<T, String> {
    Ok(T::new(Ty::Bool, not_bool(eq_base(a, b)?)))
}

fn ult_uint(a: Term, b: Term) -> Term {
    term![Op::BvBinPred(BvBinPred::Ult); a, b]
}

// XXX(constr_opt) see TODO file - only need to expand to MIN of two bit-lengths if done right
// XXX(constr_opt) do this using subtraction instead?
fn field_comp(a: Term, b: Term, op: BvBinPred) -> Term {
    let len = DFL_T.modulus().significant_bits() as usize;
    let a_bv = term![Op::PfToBv(len); a];
    let b_bv = term![Op::PfToBv(len); b];
    term![Op::BvBinPred(op); a_bv, b_bv]
}

fn ult_field(a: Term, b: Term) -> Term {
    field_comp(a, b, BvBinPred::Ult)
}

pub fn ult(a: T, b: T) -> Result<T, String> {
    wrap_bin_pred("<", Some(ult_uint), Some(ult_field), None, a, b)
}

fn ule_uint(a: Term, b: Term) -> Term {
    term![Op::BvBinPred(BvBinPred::Ule); a, b]
}

fn ule_field(a: Term, b: Term) -> Term {
    field_comp(a, b, BvBinPred::Ule)
}

pub fn ule(a: T, b: T) -> Result<T, String> {
    wrap_bin_pred("<=", Some(ule_uint), Some(ule_field), None, a, b)
}

fn ugt_uint(a: Term, b: Term) -> Term {
    term![Op::BvBinPred(BvBinPred::Ugt); a, b]
}

fn ugt_field(a: Term, b: Term) -> Term {
    field_comp(a, b, BvBinPred::Ugt)
}

pub fn ugt(a: T, b: T) -> Result<T, String> {
    wrap_bin_pred(">", Some(ugt_uint), Some(ugt_field), None, a, b)
}

fn uge_uint(a: Term, b: Term) -> Term {
    term![Op::BvBinPred(BvBinPred::Uge); a, b]
}

fn uge_field(a: Term, b: Term) -> Term {
    field_comp(a, b, BvBinPred::Uge)
}

pub fn uge(a: T, b: T) -> Result<T, String> {
    wrap_bin_pred(">=", Some(uge_uint), Some(uge_field), None, a, b)
}

pub fn pow(a: T, b: T) -> Result<T, String> {
    if a.ty != Ty::Field || b.ty != Ty::Uint(32) {
        return Err(format!(
            "Cannot compute {} ** {} : must be Field ** U32",
            a, b
        ));
    }

    let a = a.term;
    let b = const_int(b)?;
    if b == 0 {
        return Ok(field_lit(1));
    }

    let res = (0..b.significant_bits() - 1)
        .rev()
        .fold(a.clone(), |acc, ix| {
            let acc = mul_field(acc.clone(), acc);
            if b.get_bit(ix) {
                mul_field(acc, a.clone())
            } else {
                acc
            }
        });
    Ok(T::new(Ty::Field, res))
}

fn wrap_un_op(
    name: &str,
    fu: Option<fn(Term) -> Term>,
    ff: Option<fn(Term) -> Term>,
    fb: Option<fn(Term) -> Term>,
    a: T,
) -> Result<T, String> {
    match (&a.ty, fu, ff, fb) {
        (Ty::Uint(_), Some(fu), _, _) => Ok(T::new(a.ty.clone(), fu(a.term.clone()))),
        (Ty::Bool, _, _, Some(fb)) => Ok(T::new(Ty::Bool, fb(a.term.clone()))),
        (Ty::Field, _, Some(ff), _) => Ok(T::new(Ty::Field, ff(a.term.clone()))),
        (x, _, _, _) => Err(format!("Cannot perform op '{}' on {}", name, x)),
    }
}

fn neg_field(a: Term) -> Term {
    term![Op::PfUnOp(PfUnOp::Neg); a]
}

fn neg_uint(a: Term) -> Term {
    term![Op::BvUnOp(BvUnOp::Neg); a]
}

// Missing from ZoKrates.
pub fn neg(a: T) -> Result<T, String> {
    wrap_un_op("unary-", Some(neg_uint), Some(neg_field), None, a)
}

fn not_bool(a: Term) -> Term {
    term![Op::Not; a]
}

fn not_uint(a: Term) -> Term {
    term![Op::BvUnOp(BvUnOp::Not); a]
}

pub fn not(a: T) -> Result<T, String> {
    wrap_un_op("!", Some(not_uint), None, Some(not_bool), a)
}

pub fn const_int(a: T) -> Result<Integer, String> {
    match const_value(&a.term) {
        Some(Value::Field(f)) => Ok(f.i()),
        Some(Value::BitVector(f)) => Ok(f.uint().clone()),
        _ => Err(format!("{} is not a constant integer", a)),
    }
}

pub fn const_bool(a: T) -> Option<bool> {
    match const_value(&a.term) {
        Some(Value::Bool(b)) => Some(b),
        _ => None,
    }
}

pub fn const_val(a: T) -> Result<T, String> {
    match const_value(&a.term) {
        Some(v) => Ok(T::new(a.ty, leaf_term(Op::Const(v)))),
        _ => Err(format!("{} is not a constant value", &a)),
    }
}

fn const_value(t: &Term) -> Option<Value> {
    let folded = constant_fold(t, &[]);
    match &folded.op {
        Op::Const(v) => Some(v.clone()),
        _ => None,
    }
}

pub fn bool(a: T) -> Result<Term, String> {
    match &a.ty {
        Ty::Bool => Ok(a.term),
        a => Err(format!("{} is not a boolean", a)),
    }
}

fn wrap_shift(name: &str, op: BvBinOp, a: T, b: T) -> Result<T, String> {
    let bc = const_int(b)?;
    match &a.ty {
        &Ty::Uint(na) => Ok(T::new(a.ty, term![Op::BvBinOp(op); a.term, bv_lit(bc, na)])),
        x => Err(format!("Cannot perform op '{}' on {} and {}", name, x, bc)),
    }
}

pub fn shl(a: T, b: T) -> Result<T, String> {
    wrap_shift("<<", BvBinOp::Shl, a, b)
}

pub fn shr(a: T, b: T) -> Result<T, String> {
    wrap_shift(">>", BvBinOp::Lshr, a, b)
}

fn ite(c: Term, a: T, b: T) -> Result<T, String> {
    if a.ty != b.ty {
        Err(format!("Cannot perform ITE on {} and {}", a, b))
    } else {
        Ok(T::new(a.ty.clone(), term![Op::Ite; c, a.term, b.term]))
    }
}

pub fn cond(c: T, a: T, b: T) -> Result<T, String> {
    ite(bool(c)?, a, b)
}

pub fn pf_lit_ir<I>(i: I) -> Term
where
    Integer: From<I>,
{
    leaf_term(Op::Const(pf_val(i)))
}

fn pf_val<I>(i: I) -> Value
where
    Integer: From<I>,
{
    Value::Field(DFL_T.new_v(i))
}

pub fn field_lit<I>(i: I) -> T
where
    Integer: From<I>,
{
    T::new(Ty::Field, pf_lit_ir(i))
}

pub fn z_bool_lit(v: bool) -> T {
    T::new(Ty::Bool, leaf_term(Op::Const(Value::Bool(v))))
}

pub fn uint_lit<I>(v: I, bits: usize) -> T
where
    Integer: From<I>,
{
    T::new(Ty::Uint(bits), bv_lit(v, bits))
}

pub fn slice(arr: T, start: Option<usize>, end: Option<usize>) -> Result<T, String> {
    match &arr.ty {
        Ty::Array(size, _) => {
            let start = start.unwrap_or(0);
            let end = end.unwrap_or(*size);
            array(arr.unwrap_array()?.drain(start..end))
        }
        a => Err(format!("Cannot slice {}", a)),
    }
}

pub fn field_select(struct_: &T, field: &str) -> Result<T, String> {
    match &struct_.ty {
        Ty::Struct(_, map) => {
            if let Some((idx, ty)) = map.search(field) {
                Ok(T::new(
                    ty.clone(),
                    term![Op::Field(idx); struct_.term.clone()],
                ))
            } else {
                Err(format!("No field '{}'", field))
            }
        }
        a => Err(format!("{} is not a struct", a)),
    }
}

pub fn field_store(struct_: T, field: &str, val: T) -> Result<T, String> {
    match &struct_.ty {
        Ty::Struct(_, map) => {
            if let Some((idx, ty)) = map.search(field) {
                if ty == &val.ty {
                    Ok(T::new(
                        struct_.ty.clone(),
                        term![Op::Update(idx); struct_.term.clone(), val.term],
                    ))
                } else {
                    Err(format!(
                        "term {} assigned to field {} of type {}",
                        val,
                        field,
                        map.get(idx).1
                    ))
                }
            } else {
                Err(format!("No field '{}'", field))
            }
        }
        a => Err(format!("{} is not a struct", a)),
    }
}

pub fn array_select(array: T, idx: T) -> Result<T, String> {
    match array.ty {
        Ty::Array(_, elem_ty) if matches!(idx.ty, Ty::Uint(_) | Ty::Field) => {
            let iterm = if matches!(idx.ty, Ty::Uint(_)) {
                term![Op::UbvToPf(DFL_T.clone()); idx.term]
            } else {
                idx.term
            };
            Ok(T::new(*elem_ty, term![Op::Select; array.term, iterm]))
        }
        _ => Err(format!("Cannot index {} using {}", &array.ty, &idx.ty)),
    }
}

pub fn array_store(array: T, idx: T, val: T) -> Result<T, String> {
    if matches!(&array.ty, Ty::Array(_, _)) && matches!(&idx.ty, Ty::Uint(_) | Ty::Field) {
        // XXX(q) typecheck here?
        let iterm = if matches!(idx.ty, Ty::Uint(_)) {
            term![Op::UbvToPf(DFL_T.clone()); idx.term]
        } else {
            idx.term
        };
        Ok(T::new(
            array.ty,
            term![Op::Store; array.term, iterm, val.term],
        ))
    } else {
        Err(format!("Cannot index {} using {}", &array.ty, &idx.ty))
    }
}

fn ir_array<I: IntoIterator<Item = Term>>(sort: Sort, elems: I) -> Term {
    let mut values = HashMap::new();
    let to_insert = elems
        .into_iter()
        .enumerate()
        .filter_map(|(i, t)| {
            let i_val = pf_val(i);
            match const_value(&t) {
                Some(v) => {
                    values.insert(i_val, v);
                    None
                }
                None => Some((leaf_term(Op::Const(i_val)), t)),
            }
        })
        .collect::<Vec<(Term, Term)>>();
    let len = values.len() + to_insert.len();
    let arr = leaf_term(Op::Const(Value::Array(Array::new(
        Sort::Field(DFL_T.clone()),
        Box::new(sort.default_value()),
        values.into_iter().collect::<BTreeMap<_, _>>(),
        len,
    ))));
    to_insert
        .into_iter()
        .fold(arr, |arr, (idx, val)| term![Op::Store; arr, idx, val])
}

pub fn array<I: IntoIterator<Item = T>>(elems: I) -> Result<T, String> {
    let v: Vec<T> = elems.into_iter().collect();
    if let Some(e) = v.first() {
        let ty = e.type_();
        if v.iter().skip(1).any(|a| a.type_() != ty) {
            Err("Inconsistent types in array".to_string())
        } else {
            let sort = check(&e.term);
            Ok(T::new(
                Ty::Array(v.len(), Box::new(ty.clone())),
                ir_array(sort, v.into_iter().map(|t| t.term)),
            ))
        }
    } else {
        Err("Empty array".to_string())
    }
}

pub fn uint_to_field(u: T) -> Result<T, String> {
    match &u.ty {
        Ty::Uint(_) => Ok(T::new(Ty::Field, term![Op::UbvToPf(DFL_T.clone()); u.term])),
        u => Err(format!("Cannot do uint-to-field on {}", u)),
    }
}

pub fn uint_to_uint(u: T, w: usize) -> Result<T, String> {
    match &u.ty {
        Ty::Uint(n) if *n <= w => Ok(T::new(Ty::Uint(w), term![Op::BvUext(w - n); u.term])),
        Ty::Uint(n) => Err(format!("Tried narrowing uint{}-to-uint{} attempted", n, w)),
        u => Err(format!("Cannot do uint-to-uint on {}", u)),
    }
}

pub fn uint_to_bits(u: T) -> Result<T, String> {
    match &u.ty {
        Ty::Uint(n) => Ok(T::new(
            Ty::Array(*n, Box::new(Ty::Bool)),
            ir_array(
                Sort::Bool,
                (0..*n).rev().map(|i| term![Op::BvBit(i); u.term.clone()]),
            ),
        )),
        u => Err(format!("Cannot do uint-to-bits on {}", u)),
    }
}

// XXX(rsw) is it correct to enforce length here, vs. in (say) builtin_call in mod.rs?
pub fn uint_from_bits(u: T) -> Result<T, String> {
    match &u.ty {
        Ty::Array(bits, elem_ty) if **elem_ty == Ty::Bool => match bits {
            8 | 16 | 32 | 64 => Ok(T::new(
                Ty::Uint(*bits),
                term(
                    Op::BvConcat,
                    u.unwrap_array_ir()?
                        .into_iter()
                        .map(|z: Term| -> Term { term![Op::BoolToBv; z] })
                        .collect(),
                ),
            )),
            l => Err(format!("Cannot do uint-from-bits on len {} array", l,)),
        },
        u => Err(format!("Cannot do uint-from-bits on {}", u)),
    }
}

pub fn field_to_bits(f: T, n: usize) -> Result<T, String> {
    match &f.ty {
        Ty::Field => uint_to_bits(T::new(Ty::Uint(n), term![Op::PfToBv(n); f.term])),
        u => Err(format!("Cannot do uint-to-bits on {}", u)),
    }
}

fn bv_from_bits(barr: Term, size: usize) -> Term {
    term(
        Op::BvConcat,
        (0..size)
            .map(|i| term![Op::BoolToBv; term![Op::Select; barr.clone(), pf_lit_ir(i)]])
            .collect(),
    )
}

pub fn bit_array_le(a: T, b: T, n: usize) -> Result<T, String> {
    match (&a.ty, &b.ty) {
        (Ty::Array(la, ta), Ty::Array(lb, tb)) => {
            if **ta != Ty::Bool || **tb != Ty::Bool {
                Err("bit-array-le must be called on arrays of Bools".to_string())
            } else if la != lb {
                Err(format!(
                    "bit-array-le called on arrays with lengths {} != {}",
                    la, lb
                ))
            } else if *la != n {
                Err(format!(
                    "bit-array-le::<{}> called on arrays with length {}",
                    n, la
                ))
            } else {
                Ok(())
            }
        }
        _ => Err(format!("Cannot do bit-array-le on ({}, {})", &a.ty, &b.ty)),
    }?;

    let at = bv_from_bits(a.term, n);
    let bt = bv_from_bits(b.term, n);
    Ok(T::new(
        Ty::Bool,
        term![Op::BvBinPred(BvBinPred::Ule); at, bt],
    ))
}

pub struct ZSharp {}

fn field_name(struct_name: &str, field_name: &str) -> String {
    format!("{}.{}", struct_name, field_name)
}

fn idx_name(struct_name: &str, idx: usize) -> String {
    format!("{}.{}", struct_name, idx)
}

impl ZSharp {
    pub fn new() -> Self {
        Self {}
    }
}

impl Typed<Ty> for T {
    fn type_(&self) -> Ty {
        self.ty.clone()
    }
}

impl Embeddable for ZSharp {
    type T = T;
    type Ty = Ty;
    fn declare_input(
        &self,
        ctx: &mut CirCtx,
        ty: &Self::Ty,
        name: String,
        visibility: Option<PartyId>,
        epoch: Epoch,
        random: bool,
        precompute: Option<T>,
    ) -> Self::T {
        match ty {
            Ty::Bool => T::new(
                Ty::Bool,
                ctx.cs.borrow_mut().new_var(
                    &name,
                    Sort::Bool,
                    visibility,
                    epoch,
                    random,
                    precompute.map(|p| p.term),
                ),
            ),
            Ty::Field => T::new(
                Ty::Field,
                ctx.cs.borrow_mut().new_var(
                    &name,
                    Sort::Field(DFL_T.clone()),
                    visibility,
                    epoch,
                    random,
                    precompute.map(|p| p.term),
                ),
            ),
            Ty::Uint(w) => T::new(
                Ty::Uint(*w),
                ctx.cs.borrow_mut().new_var(
                    &name,
                    Sort::BitVector(*w),
                    visibility,
                    epoch,
                    random,
                    precompute.map(|p| p.term),
                ),
            ),
            Ty::Array(n, ty) => {
                let ps: Vec<Option<T>> = match precompute.map(|p| p.unwrap_array()) {
                    Some(Ok(v)) => v.into_iter().map(Some).collect(),
                    Some(Err(e)) => panic!("{}", e),
                    None => std::iter::repeat(None).take(*n).collect(),
                };
                debug_assert_eq!(*n, ps.len());
                array(
                    ps.into_iter().enumerate().map(|(i, p)| {
<<<<<<< HEAD
                        self.declare_input(ctx, ty, idx_name(&name, i), visibility, p)
=======
                        self.declare_input(ctx, &*ty, idx_name(&name, i), visibility, epoch, random, p)
>>>>>>> afa66186
                    }),
                )
                .unwrap()
            }
            Ty::Struct(n, fs) => T::new_struct(
                n.clone(),
                fs.fields()
                    .map(|(f_name, f_ty)| {
                        (
                            f_name.clone(),
                            self.declare_input(
                                ctx,
                                f_ty,
                                field_name(&name, f_name),
                                visibility,
                                epoch,
                                random,
                                precompute.as_ref().map(|_| unimplemented!("precomputations for declared inputs that are Z# structures")),
                            ),
                        )
                    })
                    .collect(),
            ),
        }
    }
    fn ite(&self, _ctx: &mut CirCtx, cond: Term, t: Self::T, f: Self::T) -> Self::T {
        ite(cond, t, f).unwrap()
    }
    fn create_uninit(&self, _ctx: &mut CirCtx, ty: &Self::Ty) -> Self::T {
        ty.default()
    }

    fn initialize_return(&self, ty: &Self::Ty, _ssa_name: &String) -> Self::T {
        ty.default()
    }
}<|MERGE_RESOLUTION|>--- conflicted
+++ resolved
@@ -956,11 +956,7 @@
                 debug_assert_eq!(*n, ps.len());
                 array(
                     ps.into_iter().enumerate().map(|(i, p)| {
-<<<<<<< HEAD
-                        self.declare_input(ctx, ty, idx_name(&name, i), visibility, p)
-=======
                         self.declare_input(ctx, &*ty, idx_name(&name, i), visibility, epoch, random, p)
->>>>>>> afa66186
                     }),
                 )
                 .unwrap()
