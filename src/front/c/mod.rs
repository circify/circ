//! The C front-end

mod ast_utils;
mod parser;
mod term;
mod types;

use super::{FrontEnd, Mode};
use crate::circify::{Circify, Loc, Val};
use crate::front::c::ast_utils::*;
use crate::front::c::term::*;
use crate::front::c::types::*;
use crate::front::field_list::FieldList;
use crate::ir::opt::cfold::fold;
use crate::ir::proof::ConstraintMetadata;
use crate::ir::term::*;
use lang_c::ast::*;
use lang_c::span::Node;
use log::debug;

use std::collections::HashMap;
use std::fmt::Display;
use std::path::PathBuf;

use crate::front::PROVER_VIS;
use crate::front::PUBLIC_VIS;

/// Inputs to the C compiler
pub struct Inputs {
    /// The file to look for `main` in.
    pub file: PathBuf,
    /// The mode to generate for (MPC or proof). Effects visibility.
    pub mode: Mode,
}

/// The C front-end. Implements [FrontEnd].
pub struct C;

impl FrontEnd for C {
    type Inputs = Inputs;
    fn gen(i: Inputs) -> Computation {
        let parser = parser::CParser::new();
        let p = parser.parse_file(&i.file).unwrap();
        let mut g = CGen::new(i.mode, p.unit);
        g.visit_files();
        g.entry_fn("main");
        g.circ.consume().borrow().clone()
    }
}

/// Structure for holding n-dimension array indicies.
#[derive(Clone)]
pub struct IndexTerm {
    /// Base array term
    pub base: CTerm,
    /// Vec of indicies to access into an n-dimension array
    pub indices: Vec<CTerm>,
}

#[derive(Clone)]
enum CLoc {
    Var(Loc),
    Member(Box<CLoc>, String),
    Idx(Box<CLoc>, CTerm),
}

impl CLoc {
    fn loc(&self) -> &Loc {
        match self {
            CLoc::Var(l) => l,
            CLoc::Idx(i, _) => i.loc(),
            CLoc::Member(i, _) => i.loc(),
        }
    }
}

struct CGen {
    circ: Circify<Ct>,
    mode: Mode,
    tu: TranslationUnit,
    structs: HashMap<String, Ty>,
    functions: HashMap<String, FnInfo>,
    typedefs: HashMap<String, Ty>,
}

impl CGen {
    fn new(mode: Mode, tu: TranslationUnit) -> Self {
        let this = Self {
            circ: Circify::new(Ct::new()),
            mode,
            tu,
            structs: HashMap::default(),
            functions: HashMap::default(),
            typedefs: HashMap::default(),
        };
        this.circ
            .cir_ctx()
            .cs
            .borrow_mut()
            .metadata
            .add_prover_and_verifier();
        this
    }

    /// Unwrap a result of an error and abort
    fn err<E: Display>(&self, e: E) -> ! {
        println!("Error: {}", e);
        std::process::exit(1)
    }

    /// Unwrap result of a computation
    fn unwrap<CTerm, E: Display>(&self, r: Result<CTerm, E>) -> CTerm {
        r.unwrap_or_else(|e| self.err(e))
    }

    pub fn d_type_(&mut self, ds: Vec<Node<DeclarationSpecifier>>) -> Option<Ty> {
        assert!(!ds.is_empty());
        let res: Vec<Option<Ty>> = ds
            .iter()
            .map(|d| match &d.node {
                DeclarationSpecifier::TypeSpecifier(t) => self.type_(t.node.clone()),
                _ => unimplemented!("Unimplemented declaration type: {:#?}", d),
            })
            .collect();
        compress_type(res)
    }

    pub fn s_type_(&mut self, ss: Vec<Node<SpecifierQualifier>>) -> Option<Ty> {
        assert!(!ss.is_empty());
        let res: Vec<Option<Ty>> = ss
            .iter()
            .map(|s| match &s.node {
                SpecifierQualifier::TypeSpecifier(t) => self.type_(t.node.clone()),
                _ => unimplemented!("Unimplemented specifier type: {:#?}", s),
            })
            .collect();
        compress_type(res)
    }

    fn type_(&mut self, t: TypeSpecifier) -> Option<Ty> {
        return match t {
            TypeSpecifier::Void => None,
            TypeSpecifier::Int => Some(Ty::Int(true, 32)),
            TypeSpecifier::Unsigned => Some(Ty::Int(false, 32)),
            TypeSpecifier::Long => Some(Ty::Int(true, 32)), // TODO: not 32 bits
            TypeSpecifier::Bool => Some(Ty::Bool),
            TypeSpecifier::TypedefName(td) => {
                let name = td.node.name;
                if self.typedefs.contains_key(&name) {
                    Some(self.typedefs[&name].clone())
                } else {
                    panic!("Typedef not defined: {}", name);
                }
            }
            TypeSpecifier::Struct(s) => {
                let StructType {
                    kind: _kind,
                    identifier,
                    declarations,
                } = s.node;

                let name = match identifier {
                    Some(name) => name.node.name,
                    None => "".to_string(),
                };

                if self.structs.contains_key(&name) && name != *"" {
                    Some(self.structs.get(&name).unwrap().clone())
                } else {
                    let mut fs: Vec<(String, Ty)> = Vec::new();
                    if let Some(decls) = declarations {
                        for d in decls.into_iter() {
                            match d.node {
                                StructDeclaration::Field(f) => {
                                    let base_field_type =
                                        self.s_type_(f.node.specifiers.clone()).unwrap();
                                    for struct_decl in f.node.declarators.iter() {
                                        let name = name_from_decl(
                                            &struct_decl.node.declarator.clone().unwrap().node,
                                        );
                                        let decl =
                                            struct_decl.node.declarator.clone().unwrap().node;
                                        let derived_ty = self.get_derived_type(
                                            base_field_type.clone(),
                                            decl.derived,
                                        );
                                        fs.push((name, derived_ty));
                                    }
                                }
                                StructDeclaration::StaticAssert(_a) => {
                                    unimplemented!("Struct static assert not implemented!");
                                }
                            }
                        }
                    }
                    let s_ty = Ty::Struct(name.clone(), FieldList::new(fs));
                    if name != *"" {
                        self.structs.insert(name, s_ty.clone());
                    }
                    Some(s_ty)
                }
            }
            _ => unimplemented!("Type {:#?} not implemented yet.", t),
        };
    }

    fn get_inner_derived_type(&mut self, base_ty: Ty, d: DerivedDeclarator) -> Ty {
        match d.clone() {
            DerivedDeclarator::Array(arr) => {
                if let ArraySize::VariableExpression(expr) = &arr.node.size {
                    let expr_ = self.gen_expr(expr.node.clone());
                    let size = self.fold_(expr_) as usize;

                    // flatten array here
                    return match base_ty {
                        Ty::Array(s, sizes, t) => {
                            let new_size = size * s;
                            let mut new_sizes = sizes;
                            new_sizes.push(size);
                            Ty::Array(new_size, new_sizes, Box::new(*t))
                        }
                        _ => {
                            let sizes: Vec<usize> = vec![size];
                            Ty::Array(size, sizes, Box::new(base_ty))
                        }
                    };
                }
                panic!("Derived type not array");
            }
            DerivedDeclarator::Pointer(_) => {
                // let num_bits = base_ty.num_bits();
                // TODO: assume 32 bit ptrs for now.
                Ty::Ptr(32, Box::new(base_ty))
            }
            _ => panic!("Not implemented: {:#?}", d),
        }
    }

    pub fn get_derived_type(&mut self, base_ty: Ty, derived: Vec<Node<DerivedDeclarator>>) -> Ty {
        if derived.is_empty() {
            return base_ty;
        }
        let mut derived_ty: Ty = base_ty;
        for d in derived.iter().rev() {
            let inner_derived_ty = self.get_inner_derived_type(derived_ty.clone(), d.node.clone());
            derived_ty = inner_derived_ty;
        }
        derived_ty
    }

    pub fn get_decl_info(&mut self, decl: Declaration) -> Vec<DeclInfo> {
        let mut ty: Ty = self.d_type_(decl.specifiers).unwrap();
        for d in decl.declarators.iter() {
            let derived = &d.node.declarator.node.derived;
            let derived_ty = self.get_derived_type(ty, derived.to_vec());
            ty = derived_ty;
        }

        let mut res: Vec<DeclInfo> = Vec::new();
        for node in decl.declarators.into_iter() {
            let decl_name = name_from_decl(&node.node.declarator.node);

            // add to structs
            let ty = match ty.clone() {
                Ty::Struct(_, _) => {
                    if !self.structs.contains_key(&decl_name) {
                        self.structs.insert(decl_name.clone(), ty.clone());
                        ty.clone()
                    } else {
                        self.structs.get(&decl_name).unwrap().clone()
                    }
                }
                _ => ty.clone(),
            };

            let d = DeclInfo {
                name: decl_name,
                ty: ty.clone(),
            };
            res.push(d);
        }
        res
    }

    pub fn get_param_info(&mut self, decl: ParameterDeclaration, v: bool) -> ParamInfo {
        let mut vis: Option<PartyId> = None;
        let base_ty: Option<Ty>;
        if v {
            vis = interpret_visibility(&decl.specifiers[0].node, self.mode);
            base_ty = self.d_type_(decl.specifiers[1..].to_vec());
        } else {
            base_ty = self.d_type_(decl.specifiers);
        }
        let d = &decl.declarator.as_ref().unwrap().node;
        let derived_ty = self.get_derived_type(base_ty.unwrap(), d.derived.to_vec());
        let name = name_from_decl(d);

        ParamInfo {
            name,
            ty: derived_ty,
            vis,
        }
    }

    pub fn get_fn_info(&mut self, fn_def: &FunctionDefinition) -> FnInfo {
        let name = name_from_func(fn_def);
        let ret_ty = self.ret_ty_from_func(fn_def);
        let args = match args_from_func(fn_def) {
            Some(args) => args.to_vec(),
            None => vec![],
        };
        let body = body_from_func(fn_def);

        FnInfo {
            name,
            ret_ty,
            args,
            body,
        }
    }

    fn ret_ty_from_func(&mut self, fn_def: &FunctionDefinition) -> Option<Ty> {
        self.d_type_(fn_def.specifiers.clone())
    }

    pub fn field_select(&self, struct_: &CTerm, field: &str) -> Result<CTerm, String> {
        if let CTermData::CStruct(_, fs) = &struct_.term {
            if let Some((_, term_)) = fs.search(field) {
                Ok(term_.clone())
            } else {
                return Err(format!("No field '{}'", field));
            }
        } else {
            return Err(format!("{} is not a struct", struct_));
        }
    }

    pub fn field_store(&self, struct_: CTerm, field: &str, val: CTerm) -> Result<CTerm, String> {
        if let CTermData::CStruct(struct_ty, fs) = &struct_.term {
            if let Some((idx, _)) = fs.search(field) {
                let mut new_fs = fs.clone();
                new_fs.set(idx, val);
                let res = cterm(CTermData::CStruct(struct_ty.clone(), new_fs.clone()));
                Ok(res)
            } else {
                return Err(format!("No field '{}'", field));
            }
        } else {
            return Err(format!("{} is not a struct", struct_));
        }
    }

    fn array_select(&self, array: CTerm, idx: CTerm) -> Result<CTerm, String> {
        match (array.clone().term, idx.term) {
            (CTermData::CArray(ty, id), CTermData::CInt(_, _, idx)) => {
                let i = id.unwrap_or_else(|| panic!("Unknown AllocID: {:#?}", array));
                let inner_ty = ty.inner_ty();
                Ok(cterm(match inner_ty {
                    Ty::Bool => CTermData::CBool(self.circ.load(i, idx)),
                    Ty::Int(s, w) => CTermData::CInt(s, w, self.circ.load(i, idx)),
                    _ => unimplemented!(),
                }))
            }
            (CTermData::CStackPtr(ty, offset, id), CTermData::CInt(_, _, idx)) => {
                let i = id.unwrap_or_else(|| panic!("Unknown AllocID: {:#?}", array));
                let inner_ty = ty.inner_ty();
                let new_offset = term![BV_ADD; offset, idx];
                Ok(cterm(match inner_ty {
                    Ty::Bool => CTermData::CBool(self.circ.load(i, new_offset)),
                    Ty::Int(s, w) => CTermData::CInt(s, w, self.circ.load(i, new_offset)),
                    _ => unimplemented!(),
                }))
            }
            (a, b) => Err(format!("[Array Select] cannot index {} by {}", a, b)),
        }
    }

    pub fn array_store(&mut self, array: CTerm, idx: CTerm, val: CTerm) -> Result<CTerm, String> {
        match (array.clone().term, idx.term) {
            (CTermData::CArray(ty, id), CTermData::CInt(_, _, idx_term)) => {
                let i = id.unwrap_or_else(|| panic!("Unknown AllocID: {:#?}", array.clone()));
                let vals = val.term.terms(self.circ.cir_ctx());
                for (o, v) in vals.iter().enumerate() {
                    let updated_idx = term![BV_ADD; idx_term.clone(), bv_lit(o as i32, 32)];
                    self.circ.store(i, updated_idx, v.clone());
                }
                if vals.len() > 1 {
                    Ok(cterm(CTermData::CArray(ty, id)))
                } else {
                    Ok(val)
                }
            }
            (CTermData::CStackPtr(ty, offset, id), CTermData::CInt(_, _, idx_term)) => {
                let i = id.unwrap_or_else(|| panic!("Unknown AllocID: {:#?}", array.clone()));
                let vals = val.term.terms(self.circ.cir_ctx());
                for (o, v) in vals.iter().enumerate() {
                    let updated_idx =
                        term![BV_ADD; idx_term.clone(), offset.clone(), bv_lit(o as i32, 32)];
                    self.circ.store(i, updated_idx, v.clone());
                }
                if vals.len() > 1 {
                    Ok(cterm(CTermData::CArray(ty, id)))
                } else {
                    Ok(val)
                }
            }
            (a, b) => Err(format!("[Array Store] cannot index {} by {}", a, b)),
        }
    }

    /// Computes base[val / loc]    
    fn rebuild_lval(&mut self, base: CTerm, loc: CLoc, val: CTerm) -> Result<CTerm, String> {
        match loc {
            CLoc::Var(_) => Ok(val),
            CLoc::Idx(inner_loc, idx) => {
                let old_inner = self.array_select(base.clone(), idx.clone())?;
                let new_inner = self.rebuild_lval(old_inner, *inner_loc, val)?;
                self.array_store(base, idx, new_inner)
            }
            CLoc::Member(inner_loc, field) => {
                let old_inner = self.field_select(&base, &field)?;
                let new_inner = self.rebuild_lval(old_inner, *inner_loc, val)?;
                self.field_store(base, &field, new_inner)
            }
        }
    }

    fn base_loc(&self, loc: CLoc) -> CLoc {
        match loc {
            CLoc::Var(_) => loc,
            CLoc::Member(l, _) => self.base_loc(*l),
            CLoc::Idx(l, _) => self.base_loc(*l),
        }
    }

    fn gen_lval(&mut self, expr: Node<Expression>) -> CLoc {
        match expr.node {
            Expression::Identifier(_) => {
                let base_name = name_from_expr(expr);
                CLoc::Var(Loc::local(base_name))
            }
            Expression::BinaryOperator(ref node) => {
                let bin_op = &node.node;
                match bin_op.operator.node {
                    BinaryOperator::Index => {
                        // get location
                        let loc = self.gen_lval(*bin_op.lhs.clone());

                        // get offset
                        let index = self.gen_index(expr.node.clone());
                        let offset = self.index_offset(&index);
                        let idx = cterm(CTermData::CInt(true, 32, offset));

                        if let Expression::BinaryOperator(_) = bin_op.lhs.node {
                            // Matrix case
                            let base = self.base_loc(loc);
                            CLoc::Idx(Box::new(base), idx)
                        } else {
                            CLoc::Idx(Box::new(loc), idx)
                        }
                    }
                    _ => unimplemented!("Invalid left hand value"),
                }
            }
            Expression::Member(node) => {
                let MemberExpression {
                    operator: _operator,
                    expression,
                    identifier,
                } = node.node;
                let base_name = name_from_expr(*expression);
                let field_name = identifier.node.name;
                CLoc::Member(Box::new(CLoc::Var(Loc::local(base_name))), field_name)
            }
            _ => unimplemented!("Invalid left hand value"),
        }
    }

    fn gen_assign(&mut self, loc: CLoc, val: CTerm) -> Result<CTerm, String> {
        match loc {
            CLoc::Var(l) => Ok(self
                .circ
                .assign(l, Val::Term(val))
                .map_err(|e| format!("{}", e))?
                .unwrap_term()),
            CLoc::Idx(l, idx) => {
                let old_inner: CTerm = match *l {
                    CLoc::Var(inner_loc) => self
                        .circ
                        .get_value(inner_loc)
                        .map_err(|e| format!("{}", e))?
                        .unwrap_term(),
                    CLoc::Member(inner_loc, field) => {
                        let base = self
                            .circ
                            .get_value(inner_loc.loc().clone())
                            .map_err(|e| format!("{}", e))?
                            .unwrap_term();
                        self.field_select(&base, &field).unwrap()
                    }
                    CLoc::Idx(inner_loc, idx) => {
                        let base = self
                            .circ
                            .get_value(inner_loc.loc().clone())
                            .map_err(|e| format!("{}", e))?
                            .unwrap_term();
                        self.array_select(base, idx).unwrap()
                    }
                };
                self.array_store(old_inner, idx, val)
            }
            CLoc::Member(l, field) => {
                let inner_loc = &*l.loc();
                let base = self
                    .circ
                    .get_value(inner_loc.clone())
                    .map_err(|e| format!("{}", e))?
                    .unwrap_term();
                let old_inner = self.field_select(&base, &field)?;
                let new_inner = self.rebuild_lval(old_inner, *l.clone(), val)?;
                let res = self.field_store(base, &field, new_inner);
                Ok(self
                    .circ
                    .assign(inner_loc.clone(), Val::Term(res.unwrap()))
                    .map_err(|e| format!("{}", e))?
                    .unwrap_term())
            }
        }
    }

    fn fold_(&mut self, expr: CTerm) -> i32 {
        let term_ = fold(&expr.term.term(self.circ.cir_ctx()), &[]);
        let cterm_ = cterm(CTermData::CInt(true, 32, term_));
        let val = const_int(cterm_);
        val.to_i32().unwrap()
    }

    fn const_(&self, c: Constant) -> CTerm {
        match c {
            // TODO: move const integer function out to separate function
            Constant::Integer(i) => cterm(CTermData::CInt(
                true,
                32,
                bv_lit(i.number.parse::<i32>().unwrap(), 32),
            )),
            _ => unimplemented!("Constant {:#?} hasn't been implemented", c),
        }
    }

    fn get_bin_op(&self, op: BinaryOperator) -> fn(CTerm, CTerm) -> Result<CTerm, String> {
        match op {
            BinaryOperator::Plus => add,
            BinaryOperator::AssignPlus => add,
            BinaryOperator::AssignDivide => div,
            BinaryOperator::Minus => sub,
            BinaryOperator::Multiply => mul,
            BinaryOperator::Divide => div,
            BinaryOperator::Equals => eq,
            BinaryOperator::NotEquals => neq,
            BinaryOperator::Greater => ugt,
            BinaryOperator::GreaterOrEqual => uge,
            BinaryOperator::Less => ult,
            BinaryOperator::LessOrEqual => ule,
            BinaryOperator::BitwiseAnd => bitand,
            BinaryOperator::BitwiseOr => bitor,
            BinaryOperator::BitwiseXor => bitxor,
            BinaryOperator::LogicalAnd => and,
            BinaryOperator::LogicalOr => or,
            BinaryOperator::Modulo => rem,
            BinaryOperator::ShiftLeft => shl,
            BinaryOperator::ShiftRight => shr,
            _ => unimplemented!("BinaryOperator {:#?} hasn't been implemented", op),
        }
    }

    fn get_u_op(&self, op: UnaryOperator) -> fn(CTerm, CTerm) -> Result<CTerm, String> {
        match op {
            UnaryOperator::PostIncrement => add,
            UnaryOperator::PostDecrement => sub,
            _ => unimplemented!("UnaryOperator {:#?} hasn't been implemented", op),
        }
    }

    fn gen_index(&mut self, expr: Expression) -> IndexTerm {
        match expr.clone() {
            Expression::BinaryOperator(node) => {
                let bin_op = node.node;
                match bin_op.operator.node {
                    BinaryOperator::Index => {
                        let mut a = self.gen_index(bin_op.lhs.node);
                        let b = self.gen_index(bin_op.rhs.node);
                        a.indices.push(b.base);
                        a
                    }
                    _ => IndexTerm {
                        base: self.gen_expr(expr),
                        indices: Vec::new(),
                    },
                }
            }
            _ => IndexTerm {
                base: self.gen_expr(expr),
                indices: Vec::new(),
            },
        }
    }

    fn index_offset(&mut self, index: &IndexTerm) -> Term {
        let base_ty = index.base.term.type_();
        let mut offset: Term = bv_lit(0, 32);
        if let Ty::Array(_, sizes, _) = base_ty {
            let mut total = 1;
            for (i, ind) in index.indices.iter().rev().enumerate() {
                let index_term = ind.term.term(self.circ.cir_ctx());
                let size = sizes[i] as i32;
                if i == 0 {
                    offset = term![BV_ADD; index_term, offset];
                } else {
                    offset = term![BV_ADD; term![BV_MUL; bv_lit(total, 32), index_term], offset];
                }
                total *= size;
            }
        } else {
            assert!(index.indices.len() == 1);
            let index_term = index.indices[0].term.term(self.circ.cir_ctx());
            offset = index_term;
        }
        offset
    }

    fn gen_expr(&mut self, expr: Expression) -> CTerm {
        let res = match expr.clone() {
            Expression::Identifier(node) => Ok(self
                .unwrap(self.circ.get_value(Loc::local(node.node.name.clone())))
                .unwrap_term()),
            Expression::Constant(node) => Ok(self.const_(node.node)),
            Expression::BinaryOperator(node) => {
                let bin_op = node.node;
                match bin_op.operator.node {
                    BinaryOperator::Assign => {
                        let loc = self.gen_lval(*bin_op.lhs);
                        let val = self.gen_expr(bin_op.rhs.node);
                        self.gen_assign(loc, val)
                    }
                    BinaryOperator::AssignPlus | BinaryOperator::AssignDivide => {
                        let f = self.get_bin_op(bin_op.operator.node);
                        let i = self.gen_expr(bin_op.lhs.node.clone());
                        let rhs = self.gen_expr(bin_op.rhs.node);
                        let loc = self.gen_lval(*bin_op.lhs);
                        let val = f(i, rhs).unwrap();
                        self.gen_assign(loc, val)
                    }
                    BinaryOperator::Index => {
                        let index = self.gen_index(expr);
                        let offset = self.index_offset(&index);
                        match index.base.term {
                            CTermData::CArray(ref ty, id) => {
                                if let Ty::Array(size, sizes, t) = ty {
                                    if index.indices.len() < sizes.len() {
                                        let diff = sizes.len() - index.indices.len();
                                        let new_sizes: Vec<usize> =
                                            sizes.clone().into_iter().take(diff).collect();

                                        let new_ty =
                                            Ty::Array(*size, new_sizes, Box::new(*t.clone()));
                                        Ok(cterm(CTermData::CStackPtr(new_ty, offset, id)))
                                    } else {
                                        self.array_select(
                                            index.base,
                                            cterm(CTermData::CInt(true, 32, offset)),
                                        )
                                    }
                                } else {
                                    self.array_select(
                                        index.base,
                                        cterm(CTermData::CInt(true, 32, offset)),
                                    )
                                }
                            }
                            _ => self
                                .array_select(index.base, cterm(CTermData::CInt(true, 32, offset))),
                        }
                    }
                    _ => {
                        let f = self.get_bin_op(bin_op.operator.node.clone());
                        let a = self.gen_expr(bin_op.lhs.node);
                        let mut b = self.gen_expr(bin_op.rhs.node);

                        // TODO: fix hack, const int check for shifting
                        match bin_op.operator.node {
                            BinaryOperator::ShiftLeft | BinaryOperator::ShiftRight => {
                                let b_t = fold(&b.term.term(self.circ.cir_ctx()), &[]);
                                b = cterm(CTermData::CInt(true, 32, b_t));
                                f(a, b)
                            }
                            _ => f(a, b),
                        }
                    }
                }
            }
            Expression::UnaryOperator(node) => {
                let u_op = node.node;
                match u_op.operator.node {
                    UnaryOperator::PostIncrement | UnaryOperator::PostDecrement => {
                        let f = self.get_u_op(u_op.operator.node);
                        let i = self.gen_expr(u_op.operand.node.clone());
                        let one = cterm(CTermData::CInt(true, 32, bv_lit(1, 32)));
                        let loc = self.gen_lval(*u_op.operand);
                        let val = f(i, one).unwrap();
                        self.gen_assign(loc, val)
                    }
                    UnaryOperator::SizeOf => {
                        let ty = match u_op.operand.node {
                            Expression::Identifier(name) => {
                                let n = name.node.name;
                                match self.typedefs.get(&n) {
                                    Some(ty) => ty.clone(),
                                    None => panic!("Unknown type: {}", n),
                                }
                            }
                            _ => unimplemented!("Unimplemented Sizeof: {:#?}", u_op.operand.node),
                        };
                        let _size = ty.num_bits();
                        Ok(cterm(CTermData::CInt(true, 32, bv_lit(1, 32))))
                    }
                    _ => unimplemented!("UnaryOperator {:#?} hasn't been implemented", u_op),
                }
            }
            Expression::Cast(node) => {
                let CastExpression {
                    type_name,
                    expression,
                } = node.node;
                let to_ty = self.s_type_(type_name.node.specifiers);
                let expr = self.gen_expr(expression.node);
                Ok(cast(to_ty, expr))
            }
            Expression::Call(node) => {
                let CallExpression { callee, arguments } = node.node;
                let fname = name_from_expr(*callee);

                let f = self
                    .functions
                    .get(&fname)
                    .unwrap_or_else(|| panic!("No function '{}'", fname))
                    .clone();

                let FnInfo {
                    name,
                    ret_ty,
                    args: parameters,
                    body,
                } = f;

                // Add parameters
                let args = arguments
                    .iter()
                    .map(|e| self.gen_expr(e.node.clone()))
                    .collect::<Vec<_>>();

                // setup stack frame for entry function
                self.circ.enter_fn(name, ret_ty.clone());
                assert_eq!(parameters.len(), args.len());

                for (p, a) in parameters.iter().zip(args) {
                    let param_info = self.get_param_info(p.clone(), false);
                    let r = self.circ.declare_init(
                        param_info.name.clone(),
                        param_info.ty,
                        Val::Term(a),
                    );
                    self.unwrap(r);
                }

                self.gen_stmt(body);

                let ret = self
                    .circ
                    .exit_fn()
                    .map(|a| a.unwrap_term())
                    .unwrap_or_else(|| cterm(CTermData::CBool(bool_lit(false))));

                match ret_ty {
                    None => Ok(ret),
                    _ => Ok(cast(ret_ty, ret)),
                }
            }
            Expression::Member(member) => {
                let MemberExpression {
                    operator: _operator,
                    expression,
                    identifier,
                } = member.node;
                let base = self.gen_expr(expression.node);
                let field = identifier.node.name;
                self.field_select(&base, &field)
            }
            Expression::SizeOf(s) => {
                let ty = self.s_type_(s.node.specifiers.clone());
                match ty {
                    Some(t) => {
                        let _size = t.num_bits();
                        Ok(cterm(CTermData::CInt(true, 32, bv_lit(1, 32))))
                    }
                    None => {
                        panic!("Cannot determine size of type: {:#?}", s);
                    }
                }
            }
            _ => unimplemented!("Expr {:#?} hasn't been implemented", expr),
        };
        self.unwrap(res)
    }

    fn gen_init(&mut self, ty: Ty, init: Initializer) -> CTerm {
        match init {
            Initializer::Expression(e) => self.gen_expr(e.node),
            Initializer::List(ref l) => match ty.clone() {
                Ty::Array(n, _, _) => {
                    let mut values: Vec<CTerm> = Vec::new();
                    let inner_type = ty.clone().inner_ty();
                    let flattened_inits = flatten_inits(init);
                    for li in flattened_inits {
                        let expr = self.gen_init(inner_type.clone(), li.clone());
                        values.push(expr);
                    }
                    assert!(n == values.len());
                    let id = self
                        .circ
                        .zero_allocate(values.len(), 32, inner_type.num_bits());

                    for (i, v) in values.iter().enumerate() {
                        let offset = bv_lit(i, 32);
                        let v_ = v.term.term(self.circ.cir_ctx());
                        self.circ.store(id, offset, v_);
                    }
                    cterm(CTermData::CArray(ty, Some(id)))
                }
                Ty::Struct(_base, fs) => {
                    assert!(fs.len() == l.len());
                    ty.default(&mut self.circ)
                }
                _ => unreachable!("Initializer list for non-list type: {:#?}", l),
            },
        }
    }

    fn gen_decl(&mut self, decl: Declaration) -> Vec<CTerm> {
        let specs = decl.specifiers.clone();
        if let DeclarationSpecifier::StorageClass(_store_node) = &specs[0].node {
            let new_decl = Declaration {
                specifiers: decl.specifiers[1..].to_vec(),
                declarators: decl.declarators.clone(),
            };
            let decl_infos = self.get_decl_info(new_decl);
            for info in decl_infos.iter() {
                if !self.typedefs.contains_key(&info.name) {
                    self.typedefs.insert(info.name.clone(), info.ty.clone());
                } else {
                    panic!("Typedef already defined for: {}", info.name);
                }
            }
            Vec::new()
        } else {
            let decl_infos = self.get_decl_info(decl.clone());
            let mut exprs: Vec<CTerm> = Vec::new();
            for (d, info) in decl.declarators.iter().zip(decl_infos.iter()) {
                let expr: CTerm = if let Some(init) = d.node.initializer.clone() {
                    self.gen_init(info.ty.clone(), init.node)
                } else {
                    info.ty.default(&mut self.circ)
                };

                let res = self.circ.declare_init(
                    info.name.clone(),
                    info.ty.clone(),
                    Val::Term(cast(Some(info.ty.clone()), expr.clone())),
                );
                self.unwrap(res);
                exprs.push(expr);
            }
            exprs
        }
    }

    //TODO: This function is not quite right because the loop body could modify the iteration variable.
    fn get_const_iters(&mut self, for_stmt: ForStatement) -> ConstIteration {
        let init: Option<ConstIteration> = match for_stmt.initializer.node {
            ForInitializer::Declaration(d) => {
                // TODO: need to identify which is the looping variable
                let exprs = self.gen_decl(d.node);
                assert!(exprs.len() == 1);
                let val = self.fold_(exprs[0].clone());
                Some(ConstIteration { val })
            }
            ForInitializer::Expression(e) => {
                if let Expression::BinaryOperator(_) = e.node {
                    let expr = self.gen_expr(e.node);
                    let val = self.fold_(expr);
                    Some(ConstIteration { val })
                } else {
                    None
                }
            }
            _ => None,
        };

        let cond: Option<ConstIteration> = match for_stmt.condition.unwrap().node {
            Expression::BinaryOperator(bin_op) => {
                let expr = self.gen_expr(bin_op.node.rhs.node);
                let val = self.fold_(expr);
                match bin_op.node.operator.node {
                    BinaryOperator::Less => Some(ConstIteration { val }),
                    BinaryOperator::LessOrEqual => Some(ConstIteration { val: val + 1 }),
                    BinaryOperator::Greater => Some(ConstIteration { val }),
                    BinaryOperator::GreaterOrEqual => Some(ConstIteration { val: val - 1 }),
                    _ => None,
                }
            }
            _ => None,
        };

        let step: Option<ConstIteration> = match for_stmt.step.unwrap().node {
            Expression::UnaryOperator(u_op) => match u_op.node.operator.node {
                UnaryOperator::PostIncrement | UnaryOperator::PreIncrement => {
                    Some(ConstIteration { val: 1 })
                }
                UnaryOperator::PostDecrement | UnaryOperator::PreDecrement => {
                    Some(ConstIteration { val: -1 })
                }
                _ => None,
            },
            Expression::BinaryOperator(bin_op) => match bin_op.node.operator.node {
                BinaryOperator::AssignPlus => {
                    let expr = self.gen_expr(bin_op.node.rhs.node);
                    let val = self.fold_(expr);
                    Some(ConstIteration { val })
                }
                _ => None,
            },
            _ => None,
        };

        // TODO: error checking here
        let init_ = init.unwrap();
        let cond_ = cond.unwrap();
        let incr_ = step.unwrap();

        let start: f32 = init_.val as f32;
        let end: f32 = cond_.val as f32;
        let incr: f32 = incr_.val as f32;

        ConstIteration {
            val: ((end - start) / incr).ceil() as i32,
        }
    }

    fn gen_stmt(&mut self, stmt: Statement) {
        match stmt {
            Statement::Compound(nodes) => {
                for node in nodes {
                    match node.node {
                        BlockItem::Declaration(decl) => {
                            self.gen_decl(decl.node);
                        }
                        BlockItem::Statement(stmt) => {
                            self.gen_stmt(stmt.node);
                        }
                        BlockItem::StaticAssert(_sa) => {
                            unimplemented!("Static Assert not supported yet")
                        }
                    }
                }
            }
            Statement::If(node) => {
                let cond = self.gen_expr(node.node.condition.node);
                let t_res = self
                    .circ
                    .enter_condition(cond.term.term(self.circ.cir_ctx()));
                self.unwrap(t_res);
                self.gen_stmt(node.node.then_statement.node);
                self.circ.exit_condition();
                if let Some(f_cond) = node.node.else_statement {
                    let f_res = self
                        .circ
                        .enter_condition(term!(Op::Not; cond.term.term(self.circ.cir_ctx())));
                    self.unwrap(f_res);
                    self.gen_stmt(f_cond.node);
                    self.circ.exit_condition();
                }
            }
            Statement::Return(ret) => {
                match ret {
                    Some(expr) => {
                        let ret = self.gen_expr(expr.node);
                        let ret_res = self.circ.return_(Some(ret));
                        self.unwrap(ret_res);
                    }
                    None => {
                        let ret_res = self.circ.return_(None);
                        self.unwrap(ret_res);
                    }
                };
            }
            Statement::Expression(expr) => {
                let e = expr.unwrap().node;
                self.gen_expr(e);
            }
            Statement::For(for_stmt) => {
                // TODO: Add enter_breakable
                self.circ.enter_scope();
                let const_iters = self.get_const_iters(for_stmt.node.clone());
                // TODO: Loop 5 times if const not specified
                let bound = const_iters.val;

                for _ in 0..bound {
                    self.circ.enter_scope();
                    self.gen_stmt(for_stmt.node.statement.node.clone());
                    self.circ.exit_scope();
                    self.gen_expr(for_stmt.node.step.as_ref().unwrap().node.clone());
                }
                self.circ.exit_scope();
            }
            // Statement::While(while_stmt) => {
            //     self.circ.enter_scope();
            //     let WhileStatement {
            //         condition,
            //         statement,
            //     } = while_stmt.node;

            //     let cond: Option<ConstIteration> = match for_stmt.condition.unwrap().node {
            //         Expression::BinaryOperator(bin_op) => {
            //             let expr = self.gen_expr(bin_op.node.rhs.node);
            //             let val = self.fold_(expr);
            //             match bin_op.node.operator.node {
            //                 BinaryOperator::Less => Some(ConstIteration { val }),
            //                 BinaryOperator::LessOrEqual => Some(ConstIteration { val: val + 1 }),
            //                 BinaryOperator::Greater => Some(ConstIteration { val }),
            //                 BinaryOperator::GreaterOrEqual => Some(ConstIteration { val: val - 1 }),
            //                 _ => None,
            //             }
            //         }
            //         _ => None,
            //     };

            //     for _ in 0..bound {
            //         self.circ.enter_scope();
            //         self.gen_stmt(for_stmt.node.statement.node.clone());
            //         self.circ.exit_scope();
            //         self.gen_expr(for_stmt.node.step.as_ref().unwrap().node.clone());
            //     }
            //     self.circ.exit_scope();
            // }
            _ => unimplemented!("Statement {:#?} hasn't been implemented", stmt),
        }
    }

    fn entry_fn(&mut self, n: &str) {
        debug!("Entry: {}", n);
        // find the entry function
        let f = self
            .functions
            .get(n)
            .unwrap_or_else(|| panic!("No function '{}'", n))
            .clone();

        // setup stack frame for entry function
        self.circ.enter_fn(f.name.to_owned(), f.ret_ty.clone());

        for arg in f.args.iter() {
<<<<<<< HEAD
            let param_info = self.get_param_info(arg.clone(), true);
            let r = self.circ.declare(
                param_info.name.clone(),
                &param_info.ty,
                true,
                param_info.vis,
            );
=======
            // TODO: self.gen_decl(arg);
            let p = &arg.specifiers[0];
            let vis = self.interpret_visibility(&p.node);
            let base_ty = d_type_(arg.specifiers[1..].to_vec());
            let d = &arg.declarator.as_ref().unwrap().node;
            let derived_ty = self.derived_type_(base_ty.unwrap(), d.derived.to_vec());
            let name = name_from_decl(d);
            let r = self
                .circ
                .declare_input(name.clone(), &derived_ty, vis, None, false);
>>>>>>> c1293464
            self.unwrap(r);
        }

        self.gen_stmt(f.body.clone());

        if let Some(r) = self.circ.exit_fn() {
            match self.mode {
                Mode::Mpc(_) => {
                    let ret_term = r.unwrap_term();
                    let ret_terms = ret_term.term.terms(self.circ.cir_ctx());
                    self.circ
                        .cir_ctx()
                        .cs
                        .borrow_mut()
                        .outputs
                        .extend(ret_terms);
                }
                Mode::Proof => {
                    let ty = f.ret_ty.as_ref().unwrap();
                    let name = "return".to_owned();
                    let term = r.unwrap_term();
                    let r2 = self
                        .circ
                        .declare_input(name, ty, PROVER_VIS, None, false)
                        .unwrap();
                    self.circ.assert(eq(term, r2).unwrap().term.simple_term());
                    unimplemented!();
                }
                _ => unimplemented!("Mode: {}", self.mode),
            }
        }
    }

    fn visit_files(&mut self) {
        let TranslationUnit(nodes) = self.tu.clone();
        for n in nodes.iter() {
            match n.node {
                ExternalDeclaration::Declaration(ref decl) => {
                    self.gen_decl(decl.node.clone());
                }
                ExternalDeclaration::FunctionDefinition(ref fn_def) => {
                    let fn_info = self.get_fn_info(&fn_def.node);
                    let fname = fn_info.name.clone();
                    self.functions.insert(fname, fn_info);
                }
                _ => unimplemented!("Haven't implemented node: {:?}", n.node),
            };
        }
    }
}<|MERGE_RESOLUTION|>--- conflicted
+++ resolved
@@ -23,7 +23,6 @@
 use std::path::PathBuf;
 
 use crate::front::PROVER_VIS;
-use crate::front::PUBLIC_VIS;
 
 /// Inputs to the C compiler
 pub struct Inputs {
@@ -838,7 +837,7 @@
                 }
                 Ty::Struct(_base, fs) => {
                     assert!(fs.len() == l.len());
-                    ty.default(&mut self.circ)
+                    ty.default(self.circ.cir_ctx())
                 }
                 _ => unreachable!("Initializer list for non-list type: {:#?}", l),
             },
@@ -868,7 +867,7 @@
                 let expr: CTerm = if let Some(init) = d.node.initializer.clone() {
                     self.gen_init(info.ty.clone(), init.node)
                 } else {
-                    info.ty.default(&mut self.circ)
+                    info.ty.default(self.circ.cir_ctx())
                 };
 
                 let res = self.circ.declare_init(
@@ -1068,26 +1067,14 @@
         self.circ.enter_fn(f.name.to_owned(), f.ret_ty.clone());
 
         for arg in f.args.iter() {
-<<<<<<< HEAD
             let param_info = self.get_param_info(arg.clone(), true);
-            let r = self.circ.declare(
+            let r = self.circ.declare_input(
                 param_info.name.clone(),
                 &param_info.ty,
+                param_info.vis,
+                None,
                 true,
-                param_info.vis,
             );
-=======
-            // TODO: self.gen_decl(arg);
-            let p = &arg.specifiers[0];
-            let vis = self.interpret_visibility(&p.node);
-            let base_ty = d_type_(arg.specifiers[1..].to_vec());
-            let d = &arg.declarator.as_ref().unwrap().node;
-            let derived_ty = self.derived_type_(base_ty.unwrap(), d.derived.to_vec());
-            let name = name_from_decl(d);
-            let r = self
-                .circ
-                .declare_input(name.clone(), &derived_ty, vis, None, false);
->>>>>>> c1293464
             self.unwrap(r);
         }
 
