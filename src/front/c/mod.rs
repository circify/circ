--- conflicted
+++ resolved
@@ -46,14 +46,10 @@
         let mut g = CGen::new(i.mode, p.unit);
         g.visit_files();
         g.entry_fn("main");
-<<<<<<< HEAD
         let mut cs = Computations::new();
         let main_comp = g.circ.consume().borrow().clone();
         cs.cs.insert("main".to_string(), main_comp);
         cs
-=======
-        g.into_circify().consume().borrow().clone()
->>>>>>> fbbef279
     }
 }
 
@@ -1061,10 +1057,7 @@
                 }
                 self.circ_exit_scope();
             }
-<<<<<<< HEAD
-=======
             // TODO: add while loop
->>>>>>> master
             _ => unimplemented!("Statement {:#?} hasn't been implemented", stmt),
         }
     }
