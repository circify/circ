--- conflicted
+++ resolved
@@ -19,7 +19,6 @@
 use lang_c::ast::*;
 use lang_c::span::Node;
 use log::debug;
-use std::cell::RefCell;
 
 use std::cell::RefCell;
 use std::collections::HashMap;
@@ -87,7 +86,7 @@
     structs: HashMap<String, Ty>,
     functions: HashMap<String, FnInfo>,
     typedefs: HashMap<String, Ty>,
-    ret_ty: RefCell<Option<Ty>>,
+    ret_ty: Option<Ty>,
 }
 
 impl CGen {
@@ -99,7 +98,7 @@
             structs: HashMap::default(),
             functions: HashMap::default(),
             typedefs: HashMap::default(),
-            ret_ty: RefCell::new(None),
+            ret_ty: None,
         };
         this.circ
             .borrow()
@@ -504,11 +503,9 @@
 
     fn gen_assign(&mut self, loc: CLoc, val: CTerm) -> Result<CTerm, String> {
         match loc {
-<<<<<<< HEAD
             CLoc::Var(l) => {
                 let org_type = self
-                    .circ
-                    .get_value(l.clone())
+                    .circ_get_value(l.clone())
                     .map_err(|e| format!("{}", e))?
                     .unwrap_term()
                     .term
@@ -520,17 +517,10 @@
                     (_, _) => val,
                 };
                 Ok(self
-                    .circ
-                    .assign(l, Val::Term(new_val))
+                    .circ_assign(l, Val::Term(new_val))
                     .map_err(|e| format!("{}", e))?
                     .unwrap_term())
             }
-=======
-            CLoc::Var(l) => Ok(self
-                .circ_assign(l, Val::Term(val))
-                .map_err(|e| format!("{}", e))?
-                .unwrap_term()),
->>>>>>> f1dbab65
             CLoc::Idx(l, idx) => {
                 let old_inner: CTerm = match *l {
                     CLoc::Var(inner_loc) => self
@@ -938,13 +928,7 @@
                 } else {
                     info.ty.default(self.circ.borrow().cir_ctx())
                 };
-<<<<<<< HEAD
-                println!("cast decl");
-                let res = self.circ.declare_init(
-=======
-
                 let res = self.circ_declare_init(
->>>>>>> f1dbab65
                     info.name.clone(),
                     info.ty.clone(),
                     Val::Term(cast(Some(info.ty.clone()), expr.clone())),
@@ -1062,13 +1046,9 @@
                 match ret {
                     Some(expr) => {
                         let ret = self.gen_expr(&expr.node);
-<<<<<<< HEAD
                         let ret_ty = self.ret_ty_take();
                         let new_ret = cast(ret_ty, ret);
-                        let ret_res = self.circ.return_(Some(new_ret));
-=======
-                        let ret_res = self.circ_return_(Some(ret));
->>>>>>> f1dbab65
+                        let ret_res = self.circ_return_(Some(new_ret));
                         self.unwrap(ret_res);
                     }
                     None => {
@@ -1125,7 +1105,7 @@
                 &param_info.ty,
                 param_info.vis,
                 None,
-                true,
+                false,
             );
             self.unwrap(r);
         }
@@ -1179,14 +1159,14 @@
         }
     }
 
-<<<<<<< HEAD
-    fn ret_ty_put(&self, ret_ty: Option<Ty>) {
-        self.ret_ty.replace(ret_ty);
+    fn ret_ty_put(&mut self, ret_ty: Option<Ty>) {
+        self.ret_ty = ret_ty;
     }
 
     fn ret_ty_take(&self) -> Option<Ty> {
-        self.ret_ty.borrow_mut().take()
-=======
+        self.ret_ty.clone()
+    }
+
     fn circ_assign(&self, loc: Loc, val: Val<CTerm>) -> Result<Val<CTerm>, CircError> {
         self.circ.borrow_mut().assign(loc, val)
     }
@@ -1257,6 +1237,5 @@
 
     fn circ_exit_scope(&self) {
         self.circ.borrow_mut().exit_scope()
->>>>>>> f1dbab65
     }
 }