//! C Types
use crate::circify::CirCtx;
use crate::front::c::term::CTerm;
use crate::front::c::term::CTermData;
<<<<<<< HEAD
use crate::front::c::Circify;
use crate::front::c::Ct;
=======
>>>>>>> f88379f9
use crate::front::field_list::FieldList;
use crate::ir::term::*;

use std::fmt::{self, Display, Formatter};

#[derive(Clone, Eq)]
pub enum Ty {
    Void,
    Bool,
    Int(bool, usize),
    Struct(String, FieldList<Ty>),
    Array(usize, Vec<usize>, Box<Ty>),
    Ptr(usize, Box<Ty>),
}

impl PartialEq for Ty {
    fn eq(&self, other: &Self) -> bool {
        use Ty::*;
        match (self, other) {
<<<<<<< HEAD
            (Void, Void) => true,
=======
>>>>>>> f88379f9
            (Bool, Bool) => true,
            (Int(a, a_size), Int(b, b_size)) => a == b && a_size == b_size,
            (Struct(_, a_list), Struct(_, b_list)) => a_list == b_list,
            (Array(a_len, a_dims, a_ty), Array(b_len, b_dims, b_ty)) => {
                a_len == b_len && a_dims == b_dims && *a_ty == *b_ty
            }
            (Ptr(a_size, a_ty), Ptr(b_size, b_ty)) => a_size == b_size && *a_ty == *b_ty,
            _ => false,
        }
    }
}

impl Display for Ty {
    fn fmt(&self, f: &mut Formatter) -> fmt::Result {
        match self {
            Ty::Void => write!(f, "void"),
            Ty::Bool => write!(f, "bool"),
            Ty::Int(s, w) => {
                if *s {
                    write!(f, "s{}", w)
                } else {
                    write!(f, "u{}", w)
                }
            }
            Ty::Struct(n, fields) => {
                let mut o = f.debug_struct(n);
                for (f_name, f_ty) in fields.fields() {
                    o.field(f_name, f_ty);
                }
                o.finish()
            }
            Ty::Array(n, _, b) => {
                let mut dims = vec![n];
                let mut bb = b.as_ref();
                while let Ty::Array(n, _, b) = bb {
                    bb = b.as_ref();
                    dims.push(n);
                }
                write!(f, "{}", bb)?;
                dims.iter().try_for_each(|d| write!(f, "[{}]", d))
            }
            Ty::Ptr(s, t) => {
                write!(f, "ptr{}({})", s, t)
            }
        }
    }
}

impl fmt::Debug for Ty {
    fn fmt(&self, f: &mut Formatter) -> fmt::Result {
        write!(f, "{}", self)
    }
}

impl Ty {
<<<<<<< HEAD
    pub fn sort(&self) -> Sort {
=======
    fn sort(&self) -> Sort {
        match self {
            Self::Bool => Sort::Bool,
            Self::Int(_s, w) => Sort::BitVector(*w),
            Self::Array(n, _, b) => {
                Sort::Array(Box::new(Sort::BitVector(32)), Box::new(b.sort()), *n)
            }
            Self::Struct(_name, fs) => {
                Sort::Tuple(fs.fields().map(|(_f_name, f_ty)| f_ty.sort()).collect())
            }
            Self::Ptr(_, _) => panic!("Ptrs don't have a CirC sort"),
        }
    }

    fn default_ir_term(&self) -> Term {
        self.sort().default_term()
    }

    pub fn default(&self, ctx: &CirCtx) -> CTerm {
>>>>>>> f88379f9
        match self {
            Self::Void => unimplemented!("Void not implemented"),
            Self::Bool => Sort::Bool,
            Self::Int(_s, w) => Sort::BitVector(*w),
            Self::Array(n, _, b) => {
                Sort::Array(Box::new(Sort::BitVector(32)), Box::new(b.sort()), *n)
            }
            Self::Struct(_name, fs) => {
                Sort::Tuple(fs.fields().map(|(_f_name, f_ty)| f_ty.sort()).collect())
            }
            _ => unimplemented!("Sort not implemented for: {}", self),
        }
    }

    fn default_ir_term(&self) -> Term {
        self.sort().default_term()
    }

    pub fn default(&self, circ: &mut Circify<Ct>) -> CTerm {
        match self {
            Self::Void => {
                unimplemented!("Void not implemented");
            }
            Self::Bool => CTerm {
<<<<<<< HEAD
                term: CTermData::Bool(self.default_ir_term()),
                udef: false,
            },
            Self::Int(s, w) => CTerm {
                term: CTermData::Int(*s, *w, self.default_ir_term()),
                udef: false,
            },
            Self::Array(s, _, ty) => {
                let id = circ.zero_allocate(*s, 32, ty.num_bits());
                CTerm {
                    term: CTermData::Array(self.clone(), Some(id)),
                    udef: false,
                }
            }
            Self::Ptr(s, ty) => {
                let id = circ.zero_allocate(*s, 32, ty.num_bits());
                CTerm {
                    term: CTermData::StackPtr(*ty.clone(), bv_lit(0, *s), Some(id)),
                    udef: false,
                }
=======
                term: CTermData::CBool(self.default_ir_term()),
                udef: false,
            },
            Self::Int(s, w) => CTerm {
                term: CTermData::CInt(*s, *w, self.default_ir_term()),
                udef: false,
            },
            Self::Array(s, _, ty) => {
                let mut mem = ctx.mem.borrow_mut();
                let id = mem.zero_allocate(*s, 32, ty.num_bits());
                CTerm {
                    term: CTermData::CArray(self.clone(), Some(id)),
                    udef: false,
                }
            }
            Self::Ptr(_s, _ty) => {
                // let mut mem = ctx.mem.borrow_mut();
                // let id = mem.zero_allocate(*s, 32, ty.num_bits());
                // CTerm {
                //     term: CTermData::CStackPtr(*ty.clone(), bv_lit(0, *s), Some(id)),
                //     udef: false,
                // }
                unimplemented!("Unknown array size");
>>>>>>> f88379f9
            }
            Self::Struct(_name, fs) => {
                let fields: Vec<(String, CTerm)> = fs
                    .fields()
<<<<<<< HEAD
                    .map(|(f_name, f_ty)| (f_name.clone(), f_ty.default(circ)))
                    .collect();
                CTerm {
                    term: CTermData::Struct(self.clone(), FieldList::new(fields)),
=======
                    .map(|(f_name, f_ty)| (f_name.clone(), f_ty.default(ctx)))
                    .collect();
                CTerm {
                    term: CTermData::CStruct(self.clone(), FieldList::new(fields)),
>>>>>>> f88379f9
                    udef: false,
                }
            }
        }
    }

    pub fn is_arith_type(&self) -> bool {
        matches!(self, Ty::Int(_, _) | Ty::Bool)
    }

    pub fn is_signed_int(&self) -> bool {
        if let Ty::Int(s, w) = self {
            if *w == 8 || *w == 16 || *w == 32 || *w == 64 {
                return *s;
            }
            return false;
        }
        false
    }

    pub fn is_unsigned_int(&self) -> bool {
        if let Ty::Int(s, w) = self {
            if !*s && (*w == 8 || *w == 16 || *w == 32 || *w == 64) {
                return !*s;
            }
            return *s;
        }
        false
    }

    pub fn is_integer_type(&self) -> bool {
        self.is_signed_int() || self.is_unsigned_int()
    }

    pub fn int_conversion_rank(&self) -> usize {
        match self {
            Ty::Int(_, w) => *w,
            Ty::Bool => 1,
            _ => panic!("int_conversion_rank received a non-int type: {:#?}", self),
        }
    }

    pub fn _total_num_bits(&self, ty: Ty) -> usize {
        match ty {
            Ty::Void => 0,
            Ty::Int(_, w) => w,
            Ty::Bool => 1,
            Ty::Array(s, _, t) => s * t.num_bits(),
            Ty::Ptr(s, t) => s * t.num_bits(),
            Ty::Struct(_, fs) => fs.fields().fold(0, |sum, (_, ty)| sum + ty.num_bits()),
        }
    }

    pub fn num_bits(&self) -> usize {
        match self {
            Ty::Void => 0,
            Ty::Int(_, w) => *w,
            Ty::Bool => 1,
            Ty::Array(_, _, _) => 32,
            Ty::Ptr(s, _) => *s,
            Ty::Struct(_, fs) => fs.fields().fold(0, |sum, (_, ty)| sum + ty.num_bits()),
        }
    }

    pub fn inner_ty(self) -> Ty {
        match self {
            Ty::Int(_, _) => self,
            Ty::Bool => self,
<<<<<<< HEAD
            Ty::Void => self,
=======
>>>>>>> f88379f9
            Ty::Array(_, _, t) => *t,
            Ty::Ptr(_, t) => *t,
            Ty::Struct(_, _) => unimplemented!("Struct does not have an inner type"),
        }
    }
}<|MERGE_RESOLUTION|>--- conflicted
+++ resolved
@@ -2,11 +2,8 @@
 use crate::circify::CirCtx;
 use crate::front::c::term::CTerm;
 use crate::front::c::term::CTermData;
-<<<<<<< HEAD
 use crate::front::c::Circify;
 use crate::front::c::Ct;
-=======
->>>>>>> f88379f9
 use crate::front::field_list::FieldList;
 use crate::ir::term::*;
 
@@ -26,10 +23,7 @@
     fn eq(&self, other: &Self) -> bool {
         use Ty::*;
         match (self, other) {
-<<<<<<< HEAD
             (Void, Void) => true,
-=======
->>>>>>> f88379f9
             (Bool, Bool) => true,
             (Int(a, a_size), Int(b, b_size)) => a == b && a_size == b_size,
             (Struct(_, a_list), Struct(_, b_list)) => a_list == b_list,
@@ -85,29 +79,7 @@
 }
 
 impl Ty {
-<<<<<<< HEAD
     pub fn sort(&self) -> Sort {
-=======
-    fn sort(&self) -> Sort {
-        match self {
-            Self::Bool => Sort::Bool,
-            Self::Int(_s, w) => Sort::BitVector(*w),
-            Self::Array(n, _, b) => {
-                Sort::Array(Box::new(Sort::BitVector(32)), Box::new(b.sort()), *n)
-            }
-            Self::Struct(_name, fs) => {
-                Sort::Tuple(fs.fields().map(|(_f_name, f_ty)| f_ty.sort()).collect())
-            }
-            Self::Ptr(_, _) => panic!("Ptrs don't have a CirC sort"),
-        }
-    }
-
-    fn default_ir_term(&self) -> Term {
-        self.sort().default_term()
-    }
-
-    pub fn default(&self, ctx: &CirCtx) -> CTerm {
->>>>>>> f88379f9
         match self {
             Self::Void => unimplemented!("Void not implemented"),
             Self::Bool => Sort::Bool,
@@ -126,13 +98,12 @@
         self.sort().default_term()
     }
 
-    pub fn default(&self, circ: &mut Circify<Ct>) -> CTerm {
+    pub fn default(&self, ctx: &CirCtx) -> CTerm {
         match self {
             Self::Void => {
                 unimplemented!("Void not implemented");
             }
             Self::Bool => CTerm {
-<<<<<<< HEAD
                 term: CTermData::Bool(self.default_ir_term()),
                 udef: false,
             },
@@ -141,31 +112,10 @@
                 udef: false,
             },
             Self::Array(s, _, ty) => {
-                let id = circ.zero_allocate(*s, 32, ty.num_bits());
-                CTerm {
-                    term: CTermData::Array(self.clone(), Some(id)),
-                    udef: false,
-                }
-            }
-            Self::Ptr(s, ty) => {
-                let id = circ.zero_allocate(*s, 32, ty.num_bits());
-                CTerm {
-                    term: CTermData::StackPtr(*ty.clone(), bv_lit(0, *s), Some(id)),
-                    udef: false,
-                }
-=======
-                term: CTermData::CBool(self.default_ir_term()),
-                udef: false,
-            },
-            Self::Int(s, w) => CTerm {
-                term: CTermData::CInt(*s, *w, self.default_ir_term()),
-                udef: false,
-            },
-            Self::Array(s, _, ty) => {
                 let mut mem = ctx.mem.borrow_mut();
                 let id = mem.zero_allocate(*s, 32, ty.num_bits());
                 CTerm {
-                    term: CTermData::CArray(self.clone(), Some(id)),
+                    term: CTermData::Array(self.clone(), Some(id)),
                     udef: false,
                 }
             }
@@ -177,22 +127,14 @@
                 //     udef: false,
                 // }
                 unimplemented!("Unknown array size");
->>>>>>> f88379f9
             }
             Self::Struct(_name, fs) => {
                 let fields: Vec<(String, CTerm)> = fs
                     .fields()
-<<<<<<< HEAD
-                    .map(|(f_name, f_ty)| (f_name.clone(), f_ty.default(circ)))
+                    .map(|(f_name, f_ty)| (f_name.clone(), f_ty.default(ctx)))
                     .collect();
                 CTerm {
                     term: CTermData::Struct(self.clone(), FieldList::new(fields)),
-=======
-                    .map(|(f_name, f_ty)| (f_name.clone(), f_ty.default(ctx)))
-                    .collect();
-                CTerm {
-                    term: CTermData::CStruct(self.clone(), FieldList::new(fields)),
->>>>>>> f88379f9
                     udef: false,
                 }
             }
@@ -261,10 +203,7 @@
         match self {
             Ty::Int(_, _) => self,
             Ty::Bool => self,
-<<<<<<< HEAD
             Ty::Void => self,
-=======
->>>>>>> f88379f9
             Ty::Array(_, _, t) => *t,
             Ty::Ptr(_, t) => *t,
             Ty::Struct(_, _) => unimplemented!("Struct does not have an inner type"),
