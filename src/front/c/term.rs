--- conflicted
+++ resolved
@@ -67,13 +67,13 @@
         terms_tail(self, &mut output, ctx);
         output
     }
-<<<<<<< HEAD
 
     pub fn term(&self, ctx: &CirCtx) -> Term {
         let ts = self.terms(ctx);
         assert!(ts.len() == 1);
         ts.get(0).unwrap().clone()
-=======
+    }
+
     pub fn simple_term(&self) -> Term {
         match self {
             CTermData::CBool(b) => b.clone(),
@@ -81,18 +81,18 @@
             _ => panic!(),
         }
     }
-    pub fn term(&self, circ: &Circify<Ct>) -> Term {
-        match self {
-            CTermData::CBool(b) => b.clone(),
-            CTermData::CInt(_, _, b) => b.clone(),
-            CTermData::CArray(_, b) => {
-                // TODO: load all of the array
-                let i = b.unwrap_or_else(|| panic!("Unknown AllocID: {:#?}", self));
-                circ.load(i, bv_lit(0, 32))
-            }
-        }
->>>>>>> c1293464
-    }
+
+    // pub fn term(&self, circ: &Circify<Ct>) -> Term {
+    //     match self {
+    //         CTermData::CBool(b) => b.clone(),
+    //         CTermData::CInt(_, _, b) => b.clone(),
+    //         CTermData::CArray(_, b) => {
+    //             // TODO: load all of the array
+    //             let i = b.unwrap_or_else(|| panic!("Unknown AllocID: {:#?}", self));
+    //             circ.load(i, bv_lit(0, 32))
+    //         }
+    //     }
+    // }
 }
 
 impl Display for CTermData {
@@ -540,44 +540,7 @@
     wrap_shift(">>", BvBinOp::Lshr, a, b)
 }
 
-<<<<<<< HEAD
-pub struct Ct {
-    values: Option<HashMap<String, Integer>>,
-}
-=======
-fn _ite(c: Term, a: CTerm, b: CTerm) -> Result<CTerm, String> {
-    match (a.term, b.term) {
-        (CTermData::CInt(sa, na, a), CTermData::CInt(sb, nb, b)) if na == nb => Ok(CTerm {
-            term: CTermData::CInt(sa && sb, na, term![Op::Ite; c, a, b]),
-            udef: false,
-        }),
-        (CTermData::CBool(a), CTermData::CBool(b)) => Ok(CTerm {
-            term: CTermData::CBool(term![Op::Ite; c, a, b]),
-            udef: false,
-        }),
-        (x, y) => Err(format!("Cannot perform ITE on {} and {}", x, y)),
-    }
-}
-
-// fn array<I: IntoIterator<Item = CTerm>>(elems: I) -> Result<CTerm, String> {
-//     let v: Vec<CTerm> = elems.into_iter().collect();
-//     if let Some(e) = v.first() {
-//         let ty = e.term.type_();
-//         if v.iter().skip(1).any(|a| a.term.type_() != ty) {
-//             Err(format!("Inconsistent types in array"))
-//         } else {
-//             Ok(CTerm {
-//                 term: CTermData::CArray(ty),
-//                 udef: false,
-//             })
-//         }
-//     } else {
-//         Err(format!("Empty array"))
-//     }
-// }
-
 pub struct Ct {}
->>>>>>> c1293464
 
 fn idx_name(struct_name: &str, idx: usize) -> String {
     format!("{}.{}", struct_name, idx)
@@ -629,24 +592,10 @@
                 ),
                 udef: false,
             },
-<<<<<<< HEAD
             Ty::Array(n, _, ty) => {
+                assert!(precompute.is_none());
                 let v: Vec<Self::T> = (0..*n)
-                    .map(|i| {
-                        self.declare(
-                            ctx,
-                            &*ty,
-                            idx_name(&raw_name, i),
-                            user_name.as_ref().map(|u| idx_name(u, i)),
-                            visibility,
-                        )
-                    })
-=======
-            Ty::Array(n, ty) => {
-                assert!(precompute.is_none());
-                let v: Vec<Self::T> = (0..n.unwrap())
                     .map(|i| self.declare_input(ctx, &*ty, idx_name(&name, i), visibility, None))
->>>>>>> c1293464
                     .collect();
                 let mut mem = ctx.mem.borrow_mut();
                 let id = mem.zero_allocate(*n, 32, ty.num_bits());
@@ -667,12 +616,12 @@
                     .map(|(f_name, f_ty)| {
                         (
                             f_name.clone(),
-                            self.declare(
+                            self.declare_input(
                                 ctx,
                                 f_ty,
-                                field_name(&raw_name, f_name),
-                                user_name.as_ref().map(|u| field_name(u, f_name)),
+                                field_name(&name, f_name),
                                 visibility,
+                                None,
                             ),
                         )
                     })
@@ -717,40 +666,8 @@
         }
     }
 
-<<<<<<< HEAD
-    fn assign(
-        &self,
-        ctx: &mut CirCtx,
-        ty: &Self::Ty,
-        name: String,
-        t: Self::T,
-        visibility: Option<PartyId>,
-    ) -> Self::T {
-        assert!(&t.term.type_() == ty);
-        match (ty, t.term) {
-            (_, CTermData::CBool(b)) => Self::T {
-                term: CTermData::CBool(ctx.cs.borrow_mut().assign(&name, b, visibility)),
-                udef: false,
-            },
-            (_, CTermData::CInt(s, w, b)) => Self::T {
-                term: CTermData::CInt(s, w, ctx.cs.borrow_mut().assign(&name, b, visibility)),
-                udef: false,
-            },
-            _ => unimplemented!(),
-=======
     fn create_uninit(&self, ctx: &mut CirCtx, ty: &Self::Ty) -> Self::T {
-        match ty {
-            Ty::Bool | Ty::Int(..) => ty.default(),
-            Ty::Array(n, ty) => {
-                let mut mem = ctx.mem.borrow_mut();
-                let id = mem.zero_allocate(n.unwrap(), 32, ty.num_bits());
-                Self::T {
-                    term: CTermData::CArray(*ty.clone(), Some(id)),
-                    udef: false,
-                }
-            }
->>>>>>> c1293464
-        }
+        ty.default(ctx)
     }
 
     fn initialize_return(&self, ty: &Self::Ty, _ssa_name: &String) -> Self::T {
