--- conflicted
+++ resolved
@@ -86,19 +86,11 @@
 impl Display for CTermData {
     fn fmt(&self, f: &mut Formatter) -> fmt::Result {
         match self {
-<<<<<<< HEAD
-            CTermData::Bool(x) => write!(f, "Bool({})", x),
-            CTermData::Int(_, _, x) => write!(f, "Int({})", x),
-            CTermData::Array(t, _) => write!(f, "Array({:#?})", t),
-            CTermData::StackPtr(t, s, _) => write!(f, "Ptr{:#?}({:#?})", s, t),
-            CTermData::Struct(t, _) => write!(f, "Struct({})", t),
-=======
-            CTermData::CBool(x) => write!(f, "Bool({x})"),
-            CTermData::CInt(_, _, x) => write!(f, "Int({x})"),
-            CTermData::CArray(t, _) => write!(f, "Array({t:#?})"),
-            CTermData::CStackPtr(t, s, _) => write!(f, "Ptr{s:#?}({t:#?})"),
-            CTermData::CStruct(t, _) => write!(f, "Struct({t})"),
->>>>>>> 20b91a66
+            CTermData::Bool(x) => write!(f, "Bool({x})"),
+            CTermData::Int(_, _, x) => write!(f, "Int({x})"),
+            CTermData::Array(t, _) => write!(f, "Array({t:#?})"),
+            CTermData::StackPtr(t, s, _) => write!(f, "Ptr{s:#?}({t:#?})"),
+            CTermData::Struct(t, _) => write!(f, "Struct({t})"),
         }
     }
 }
@@ -332,18 +324,12 @@
             term: CTermData::StackPtr(ty, fu(offset, y), aid),
             udef: bool_lit(false),
         }),
-<<<<<<< HEAD
-        (x, y, _, _) => Err(format!("Cannot perform op '{}' on {} and {}", name, x, y)),
-=======
-        (CTermData::CStackPtr(ty, offset, aid), CTermData::CInt(_, _, y), Some(fu), _) => {
-            Ok(CTerm {
-                term: CTermData::CStackPtr(ty, fu(offset, y), aid),
-                udef: false,
-            })
-        }
+        (CTermData::StackPtr(ty, offset, aid), CTermData::Int(_, _, y), Some(fu), _) => Ok(CTerm {
+            term: CTermData::StackPtr(ty, fu(offset, y), aid),
+            udef: false,
+        }),
 
         (x, y, _, _) => Err(format!("Cannot perform op '{name}' on {x} and {y}")),
->>>>>>> 20b91a66
     }
 }
 
