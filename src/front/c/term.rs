--- conflicted
+++ resolved
@@ -10,37 +10,21 @@
 #[derive(Clone)]
 #[allow(clippy::enum_variant_names)]
 pub enum CTermData {
-<<<<<<< HEAD
     Bool(Term),
     Int(bool, usize, Term),
     Array(Ty, Option<AllocId>),
     StackPtr(Ty, Term, Option<AllocId>),
     Struct(Ty, FieldList<CTerm>),
-=======
-    CBool(Term),
-    CInt(bool, usize, Term),
-    CArray(Ty, Option<AllocId>),
-    CStackPtr(Ty, Term, Option<AllocId>),
-    CStruct(Ty, FieldList<CTerm>),
->>>>>>> f88379f9
 }
 
 impl CTermData {
     pub fn type_(&self) -> Ty {
         match self {
-<<<<<<< HEAD
             Self::Bool(_) => Ty::Bool,
             Self::Int(s, w, _) => Ty::Int(*s, *w),
             Self::Array(t, _) => t.clone(),
             Self::StackPtr(t, _o, _) => t.clone(),
             Self::Struct(ty, _) => ty.clone(),
-=======
-            Self::CBool(_) => Ty::Bool,
-            Self::CInt(s, w, _) => Ty::Int(*s, *w),
-            Self::CArray(t, _) => t.clone(),
-            Self::CStackPtr(t, _o, _) => t.clone(),
-            Self::CStruct(ty, _) => ty.clone(),
->>>>>>> f88379f9
         }
     }
     /// Get all IR terms inside this value, as a list.
@@ -48,15 +32,9 @@
         let mut output: Vec<Term> = Vec::new();
         fn terms_tail(term_: &CTermData, output: &mut Vec<Term>, inner_ctx: &CirCtx) {
             match term_ {
-<<<<<<< HEAD
                 CTermData::Bool(t) => output.push(t.clone()),
                 CTermData::Int(_, _, t) => output.push(t.clone()),
                 CTermData::Array(t, a) => {
-=======
-                CTermData::CBool(t) => output.push(t.clone()),
-                CTermData::CInt(_, _, t) => output.push(t.clone()),
-                CTermData::CArray(t, a) => {
->>>>>>> f88379f9
                     let alloc_id = a.unwrap_or_else(|| panic!("Unknown AllocID: {:#?}", a));
                     if let Ty::Array(l, _, _) = t {
                         for i in 0..*l {
@@ -64,7 +42,6 @@
                             let idx_term = inner_ctx.mem.borrow_mut().load(alloc_id, offset);
                             output.push(idx_term);
                         }
-<<<<<<< HEAD
                     } else {
                         panic!("CTermData::Array does not hold Array type");
                     }
@@ -91,23 +68,6 @@
                     }
                 }
                 CTermData::Struct(_, fs) => {
-=======
-                    }
-                }
-                CTermData::CStackPtr(t, _o, a) => {
-                    let alloc_id = a.unwrap_or_else(|| panic!("Unknown AllocID: {:#?}", a));
-                    if let Ty::Array(l, _, _) = t {
-                        for i in 0..*l {
-                            let offset = bv_lit(i, 32);
-                            let idx_term = inner_ctx.mem.borrow_mut().load(alloc_id, offset);
-                            output.push(idx_term);
-                        }
-                    } else {
-                        panic!("Unsupported type for stack pointer: {:#?}", t);
-                    }
-                }
-                CTermData::CStruct(_, fs) => {
->>>>>>> f88379f9
                     for (_name, ct) in fs.fields() {
                         let mut ts = ct.term.terms(inner_ctx);
                         output.append(&mut ts);
@@ -123,7 +83,6 @@
         let ts = self.terms(ctx);
         assert!(ts.len() == 1);
         ts.get(0).unwrap().clone()
-<<<<<<< HEAD
         // if ts.is_empty() {
         //     panic!("No terms found, unknown / wrong variable name");
         // } else if ts.len() == 1 {
@@ -131,16 +90,14 @@
         // } else {
         //     term(Op::Tuple, ts)
         // }
-=======
     }
 
     pub fn simple_term(&self) -> Term {
         match self {
-            CTermData::CBool(b) => b.clone(),
-            CTermData::CInt(_, _, b) => b.clone(),
+            CTermData::Bool(b) => b.clone(),
+            CTermData::Int(_, _, b) => b.clone(),
             _ => panic!(),
         }
->>>>>>> f88379f9
     }
 
     // pub fn term(&self, circ: &Circify<Ct>) -> Term {
@@ -159,19 +116,11 @@
 impl Display for CTermData {
     fn fmt(&self, f: &mut Formatter) -> fmt::Result {
         match self {
-<<<<<<< HEAD
             CTermData::Bool(x) => write!(f, "Bool({})", x),
             CTermData::Int(_, _, x) => write!(f, "Int({})", x),
             CTermData::Array(t, _) => write!(f, "Array({:#?})", t),
             CTermData::StackPtr(t, s, _) => write!(f, "Ptr{:#?}({:#?})", t, s),
             CTermData::Struct(t, _) => write!(f, "Struct({})", t),
-=======
-            CTermData::CBool(x) => write!(f, "Bool({})", x),
-            CTermData::CInt(_, _, x) => write!(f, "Int({})", x),
-            CTermData::CArray(t, _) => write!(f, "Array({:#?})", t),
-            CTermData::CStackPtr(t, s, _) => write!(f, "Ptr{:#?}({:#?})", s, t),
-            CTermData::CStruct(t, _) => write!(f, "Struct({})", t),
->>>>>>> f88379f9
         }
     }
 }
@@ -212,7 +161,6 @@
 //             return term![Op::BvShl, vec![to_w, from_w, t]];
 //         } else {
 //             println!("int resize 2");
-<<<<<<< HEAD
 //             CTermData::Int(false, to_w, t)
 //         }
 //     } else if from_w == to_w {
@@ -221,16 +169,6 @@
 //     } else {
 //         println!("int resize 4");
 //         CTermData::Int(from_s, from_w, term![Op::BvExtract(0, to_w); t])
-=======
-//             CTermData::CInt(false, to_w, t)
-//         }
-//     } else if from_w == to_w {
-//         println!("int resize 3");
-//         CTermData::CInt(from_s, from_w, t)
-//     } else {
-//         println!("int resize 4");
-//         CTermData::CInt(from_s, from_w, term![Op::BvExtract(0, to_w); t])
->>>>>>> f88379f9
 //     }
 
 //     // let from_w = if from_s { 1 } else { 0 };
@@ -255,11 +193,7 @@
             Some(Ty::Bool) => t.clone(),
             _ => panic!("Bad cast from {} to {:?}", ty, to_ty),
         },
-<<<<<<< HEAD
         CTermData::Int(_s, w, ref term) => match to_ty {
-=======
-        CTermData::CInt(_s, w, ref term) => match to_ty {
->>>>>>> f88379f9
             Some(Ty::Bool) => CTerm {
                 term: CTermData::Bool(term![Op::Not; term![Op::Eq; bv_lit(0, w), term.clone()]]),
                 udef: t.udef,
@@ -269,36 +203,23 @@
                 // TODO: add int resize
                 // let term_ = int_resize(s, w, to_s, to_w, term.clone());
                 CTerm {
-<<<<<<< HEAD
                     term: CTermData::Int(to_s, to_w, term.clone()),
-=======
-                    term: CTermData::CInt(to_s, to_w, term.clone()),
->>>>>>> f88379f9
                     udef: t.udef,
                 }
             }
             _ => panic!("Bad cast from {} to {:?}", ty, to_ty),
         },
-<<<<<<< HEAD
         CTermData::Array(ref ty, id) => match to_ty {
             Some(Ty::Ptr(_, _)) => {
                 let offset = bv_lit(0, 32);
                 CTerm {
                     term: CTermData::StackPtr(ty.clone(), offset, id),
-=======
-        CTermData::CArray(ref ty, id) => match to_ty {
-            Some(Ty::Ptr(_, _)) => {
-                let offset = bv_lit(0, 32);
-                CTerm {
-                    term: CTermData::CStackPtr(ty.clone(), offset, id),
->>>>>>> f88379f9
                     udef: t.udef,
                 }
             }
             Some(Ty::Array(_, _, _)) => t.clone(),
             _ => panic!("Bad cast from {:#?} to {:?}", ty, to_ty),
         },
-<<<<<<< HEAD
         CTermData::Struct(ref ty, ref _term) => match to_ty {
             Some(Ty::Struct(_, _)) => t.clone(),
             _ => panic!("Bad cast from {:#?} to {:?}", ty, to_ty),
@@ -307,16 +228,6 @@
             Some(Ty::Ptr(_, _)) => t.clone(),
             Some(Ty::Array(_, _, a_ty)) => CTerm {
                 term: CTermData::Array(*a_ty, id),
-=======
-        CTermData::CStruct(ref ty, ref _term) => match to_ty {
-            Some(Ty::Struct(_, _)) => t.clone(),
-            _ => panic!("Bad cast from {:#?} to {:?}", ty, to_ty),
-        },
-        CTermData::CStackPtr(ref ty, _, id) => match to_ty {
-            Some(Ty::Ptr(_, _)) => t.clone(),
-            Some(Ty::Array(_, _, a_ty)) => CTerm {
-                term: CTermData::CArray(*a_ty, id),
->>>>>>> f88379f9
                 udef: t.udef,
             },
             _ => panic!("Bad cast from {:#?} to {:?}", ty, to_ty),
@@ -431,16 +342,14 @@
             term: CTermData::StackPtr(ty, fu(offset, y), aid),
             udef: false,
         }),
-        (CTermData::CArray(ty, aid), CTermData::CInt(_, _, y), Some(fu), _) => Ok(CTerm {
-            term: CTermData::CStackPtr(ty, fu(bv_lit(0, 32), y), aid),
+        (CTermData::Array(ty, aid), CTermData::Int(_, _, y), Some(fu), _) => Ok(CTerm {
+            term: CTermData::StackPtr(ty, fu(bv_lit(0, 32), y), aid),
             udef: false,
         }),
-        (CTermData::CStackPtr(ty, offset, aid), CTermData::CInt(_, _, y), Some(fu), _) => {
-            Ok(CTerm {
-                term: CTermData::CStackPtr(ty, fu(offset, y), aid),
-                udef: false,
-            })
-        }
+        (CTermData::StackPtr(ty, offset, aid), CTermData::Int(_, _, y), Some(fu), _) => Ok(CTerm {
+            term: CTermData::StackPtr(ty, fu(offset, y), aid),
+            udef: false,
+        }),
 
         (x, y, _, _) => Err(format!("Cannot perform op '{}' on {} and {}", name, x, y)),
     }
@@ -629,11 +538,7 @@
                 panic!("Expected a constant integer")
             }
         },
-<<<<<<< HEAD
         _ => panic!("Not Int"),
-=======
-        _ => panic!("Not CInt"),
->>>>>>> f88379f9
     };
     s
 }
@@ -657,13 +562,7 @@
     wrap_shift(">>", BvBinOp::Lshr, a, b)
 }
 
-<<<<<<< HEAD
-pub struct Ct {
-    values: Option<HashMap<String, Integer>>,
-}
-=======
 pub struct Ct {}
->>>>>>> f88379f9
 
 fn idx_name(struct_name: &str, idx: usize) -> String {
     format!("{}.{}", struct_name, idx)
@@ -694,13 +593,8 @@
     ) -> Self::T {
         match ty {
             Ty::Bool => Self::T {
-<<<<<<< HEAD
                 term: CTermData::Bool(ctx.cs.borrow_mut().new_var(
-                    &raw_name,
-=======
-                term: CTermData::CBool(ctx.cs.borrow_mut().new_var(
                     &name,
->>>>>>> f88379f9
                     Sort::Bool,
                     visibility,
                     precompute.map(|p| p.term.simple_term()),
@@ -720,22 +614,6 @@
                 ),
                 udef: false,
             },
-<<<<<<< HEAD
-            Ty::Array(n, _, inner_ty) => {
-                let v: Vec<Self::T> = (0..*n)
-                    .map(|i| {
-                        self.declare(
-                            ctx,
-                            &*inner_ty,
-                            idx_name(&raw_name, i),
-                            user_name.as_ref().map(|u| idx_name(u, i)),
-                            visibility,
-                        )
-                    })
-                    .collect();
-                let mut mem = ctx.mem.borrow_mut();
-                let id = mem.zero_allocate(*n, 32, inner_ty.num_bits());
-=======
             Ty::Array(n, _, ty) => {
                 assert!(precompute.is_none());
                 let v: Vec<Self::T> = (0..*n)
@@ -743,9 +621,8 @@
                     .collect();
                 let mut mem = ctx.mem.borrow_mut();
                 let id = mem.zero_allocate(*n, 32, ty.num_bits());
->>>>>>> f88379f9
                 let arr = Self::T {
-                    term: CTermData::Array(ty.clone(), Some(id)),
+                    term: CTermData::Array(*ty.clone(), Some(id)),
                     udef: false,
                 };
                 for (i, t) in v.iter().enumerate() {
@@ -761,31 +638,18 @@
                     .map(|(f_name, f_ty)| {
                         (
                             f_name.clone(),
-<<<<<<< HEAD
-                            self.declare(
-                                ctx,
-                                f_ty,
-                                field_name(&raw_name, f_name),
-                                user_name.as_ref().map(|u| field_name(u, f_name)),
-                                visibility,
-=======
                             self.declare_input(
                                 ctx,
                                 f_ty,
                                 field_name(&name, f_name),
                                 visibility,
                                 None,
->>>>>>> f88379f9
                             ),
                         )
                     })
                     .collect();
 
-<<<<<<< HEAD
                 cterm(CTermData::Struct(
-=======
-                cterm(CTermData::CStruct(
->>>>>>> f88379f9
                     Ty::Struct(n.to_string(), fs.clone()),
                     FieldList::new(fields),
                 ))
@@ -803,11 +667,7 @@
                 term: CTermData::Int(sa && sb, wa, term![Op::Ite; cond, a, b]),
                 udef: false,
             },
-<<<<<<< HEAD
             (CTermData::Struct(ta, fa), CTermData::Struct(tb, fb)) if ta == tb => {
-=======
-            (CTermData::CStruct(ta, fa), CTermData::CStruct(tb, fb)) if ta == tb => {
->>>>>>> f88379f9
                 let fields: Vec<(String, CTerm)> = fa
                     .fields()
                     .zip(fb.fields())
@@ -820,11 +680,7 @@
                     .collect();
 
                 Self::T {
-<<<<<<< HEAD
                     term: CTermData::Struct(ta, FieldList::new(fields)),
-=======
-                    term: CTermData::CStruct(ta, FieldList::new(fields)),
->>>>>>> f88379f9
                     udef: false,
                 }
             }
@@ -832,43 +688,13 @@
         }
     }
 
-<<<<<<< HEAD
-    fn assign(
-        &self,
-        ctx: &mut CirCtx,
-        ty: &Self::Ty,
-        name: String,
-        t: Self::T,
-        visibility: Option<PartyId>,
-    ) -> Self::T {
-        assert!(&t.term.type_() == ty);
-        match (ty, t.term) {
-            (_, CTermData::Bool(b)) => Self::T {
-                term: CTermData::Bool(ctx.cs.borrow_mut().assign(&name, b, visibility)),
-                udef: false,
-            },
-            (_, CTermData::Int(s, w, b)) => Self::T {
-                term: CTermData::Int(s, w, ctx.cs.borrow_mut().assign(&name, b, visibility)),
-                udef: false,
-            },
-            _ => unimplemented!(),
-        }
-    }
-
-    fn values(&self) -> bool {
-        self.values.is_some()
-    }
-
-    fn type_of(&self, cterm: &Self::T) -> Self::Ty {
-        cterm.term.type_()
+    fn create_uninit(&self, ctx: &mut CirCtx, ty: &Self::Ty) -> Self::T {
+        ty.default(ctx)
     }
 
     fn initialize_return(&self, ty: &Self::Ty, _ssa_name: &String) -> Self::T {
         match ty {
-            Ty::Void => {
-                unimplemented!("Void not implemented")
-            }
-            Ty::Bool => CTerm {
+            Ty::Void | Ty::Bool => CTerm {
                 term: CTermData::Bool(Sort::Bool.default_term()),
                 udef: false,
             },
@@ -896,44 +722,4 @@
             },
         }
     }
-=======
-    fn create_uninit(&self, ctx: &mut CirCtx, ty: &Self::Ty) -> Self::T {
-        ty.default(ctx)
-    }
-
-    fn initialize_return(&self, ty: &Self::Ty, _ssa_name: &String) -> Self::T {
-        match ty {
-            Ty::Bool => CTerm {
-                term: CTermData::CBool(Sort::Bool.default_term()),
-                udef: false,
-            },
-            Ty::Int(s, w) => CTerm {
-                term: CTermData::CInt(*s, *w, Sort::BitVector(*w).default_term()),
-                udef: false,
-            },
-            Ty::Array(_s, _, ty) => CTerm {
-                term: CTermData::CArray(*ty.clone(), None),
-                udef: false,
-            },
-            Ty::Struct(_name, fs) => {
-                let fields: Vec<(String, CTerm)> = fs
-                    .fields()
-                    .map(|(f_name, f_ty)| (f_name.clone(), self.initialize_return(f_ty, f_name)))
-                    .collect();
-                CTerm {
-                    term: CTermData::CStruct(ty.clone(), FieldList::new(fields)),
-                    udef: false,
-                }
-            }
-            Ty::Ptr(size, ty) => CTerm {
-                term: CTermData::CStackPtr(
-                    *ty.clone(),
-                    Sort::BitVector(*size).default_term(),
-                    None,
-                ),
-                udef: false,
-            },
-        }
-    }
->>>>>>> f88379f9
 }