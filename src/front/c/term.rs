--- conflicted
+++ resolved
@@ -9,15 +9,18 @@
 #[derive(Clone)]
 pub enum CTermData {
     CBool(Term),
-    CInt(usize, Term),
+    CInt(bool, usize, Term),
+    // TODO: This is a fairly restricted notion of an array
+    // Instead of Vec<CTerm> should be AllocId pointing to somewhere in memory
     CArray(Ty, Vec<CTerm>),
+    
 }
 
 impl CTermData {
     pub fn type_(&self) -> Ty {
         match self {
             Self::CBool(_) => Ty::Bool,
-            Self::CInt(w, _) => Ty::Uint(*w),
+            Self::CInt(s, w, _) => Ty::Int(*s, *w),
             Self::CArray(b, v) => Ty::Array(v.len(), Box::new(b.clone())),
         }
     }
@@ -27,25 +30,18 @@
         fn terms_tail(term: &CTermData, output: &mut Vec<Term>) {
             match term {
                 CTermData::CBool(b) => output.push(b.clone()),
-                CTermData::CInt(_, b) => output.push(b.clone()),
+                CTermData::CInt(_, _, b) => output.push(b.clone()),
                 CTermData::CArray(_, v) => v.iter().for_each(|v| terms_tail(&v.term, output)),
             }
         }
         terms_tail(self, &mut output);
         output
     }
-<<<<<<< HEAD
-
-=======
->>>>>>> fda3fa76
     pub fn term(&self) -> Term {
         match self {
             CTermData::CBool(b) => b.clone(),
-            CTermData::CInt(_, b) => b.clone(),
-<<<<<<< HEAD
-=======
+            CTermData::CInt(_, _, b) => b.clone(),
             _ => unimplemented!("Haven't implemented return terms for arrays"),
->>>>>>> fda3fa76
         }
     }
 }
@@ -54,7 +50,7 @@
     fn fmt(&self, f: &mut Formatter) -> fmt::Result {
         match self {
             CTermData::CBool(x) => write!(f, "Bool({})", x),
-            CTermData::CInt(_, x) => write!(f, "Int({})", x),
+            CTermData::CInt(_, _, x) => write!(f, "Int({})", x),
             CTermData::CArray(_, v) => write!(f, "Array({:#?})", v),
         }
     }
@@ -83,10 +79,9 @@
     match t.term {
         CTermData::CBool(ref term) => {
             match to_ty {
-                Some(Ty::Uint(_)) => {
+                Some(Ty::Int(s,w)) => {
                     CTerm {
-                        // THIS IS BROKEN PLS CAST CORRECTLY
-                        term: CTermData::CInt(32, term.clone()),
+                        term: CTermData::CInt(s, w, term![Op::Not; term![Op::Eq; bv_lit(0, w), term.clone()]]),
                         udef: t.udef,
                     }
                 }
@@ -94,12 +89,12 @@
                 _ => panic!("Bad cast from {} to {:?}", ty, to_ty),
             }
         }
-        CTermData::CInt(w, ref term) => match to_ty {
+        CTermData::CInt(_, w, ref term) => match to_ty {
             Some(Ty::Bool) => CTerm {
                 term: CTermData::CBool(term![Op::Not; term![Op::Eq; bv_lit(0, w), term.clone()]]),
                 udef: t.udef,
             },
-            Some(Ty::Uint(_)) => t.clone(),
+            Some(Ty::Int(_,_)) => t.clone(),
             _ => panic!("Bad cast from {} to {:?}", ty, to_ty),
         },
         CTermData::CArray(_, ref ty) => match to_ty {
@@ -113,10 +108,10 @@
 fn int_promotion(t: &CTerm) -> CTerm {
     match &t.term {
         CTermData::CBool(term) => CTerm {
-            term: CTermData::CInt(32, term.clone()),
+            term: CTermData::CInt(true, 32, term.clone()),
             udef: t.udef,
         },
-        CTermData::CInt(_, _) => t.clone(),
+        CTermData::CInt(_, _, _) => t.clone(),
         _ => panic!("CTerm cannot be promoted to int: {:#?}", t.term.type_()),
     }
 }
@@ -161,8 +156,8 @@
 ) -> Result<CTerm, String> {
     let (a_arith, b_arith) = usual_arith_conversions(a, b);
     match (a_arith.term, b_arith.term, fu, fb) {
-        (CTermData::CInt(nx, x), CTermData::CInt(ny, y), Some(fu), _) if nx == ny => Ok(CTerm {
-            term: CTermData::CInt(nx, fu(x, y)),
+        (CTermData::CInt(sx, nx, x), CTermData::CInt(sy, ny, y), Some(fu), _) if nx == ny => Ok(CTerm {
+            term: CTermData::CInt(sx && sy, nx, fu(x, y)),
             udef: false,
         }),
         (CTermData::CBool(x), CTermData::CBool(y), _, Some(fb)) => Ok(CTerm {
@@ -264,7 +259,7 @@
 ) -> Result<CTerm, String> {
     let (a_arith, b_arith) = usual_arith_conversions(a, b);
     match (a_arith.term, b_arith.term, fu, fb) {
-        (CTermData::CInt(nx, x), CTermData::CInt(ny, y), Some(fu), _) if nx == ny => Ok(CTerm {
+        (CTermData::CInt(_, nx, x), CTermData::CInt(_, ny, y), Some(fu), _) if nx == ny => Ok(CTerm {
             term: CTermData::CBool(fu(x, y)),
             udef: false,
         }),
@@ -318,8 +313,8 @@
 
 pub fn const_int(a: CTerm) -> Result<Integer, String> {
     let s = match &a.term {
-        CTermData::CInt(_, i) => match &i.op {
-            Op::Const(Value::BitVector(f)) => Some(f.uint().clone()),
+        CTermData::CInt(s, _, i) => match &i.op {
+            Op::Const(Value::BitVector(f)) => if *s { Some(f.as_sint().clone()) } else { Some(f.uint().clone()) },
             _ => None,
         },
         _ => None,
@@ -327,40 +322,10 @@
     s.ok_or_else(|| format!("{} is not a constant integer", a))
 }
 
-<<<<<<< HEAD
-// pub fn bool(a: CTerm) -> Result<Term, String> {
-//     match a.term {
-//         CTermData::CBool(b) => Ok(b),
-//         a => Err(format!("{} is not a boolean", a)),
-//     }
-// }
-
-// fn ite(c: Term, a: CTerm, b: CTerm) -> Result<CTerm, String> {
-//     match (a.term, b.term) {
-//         (CTermData::CInt(na, a), CTermData::CInt(nb, b)) if na == nb => Ok(
-//             CTerm {
-//                 term: CTermData::CInt(na, term![Op::Ite; c, a, b]),
-//                 udef: false,
-//             }
-//         ),
-//         (CTermData::CBool(a), CTermData::CBool(b)) => Ok(
-//             CTerm {
-//                 term: CTermData::CBool(term![Op::Ite; c, a, b]),
-//                 udef: false,
-//             }
-//         ),
-//         (x, y) => Err(format!("Cannot perform ITE on {} and {}", x, y)),
-//     }
-// }
-
-// pub fn cond(c: CTerm, a: CTerm, b: CTerm) -> Result<CTerm, String> {
-//     ite(bool(c)?, a, b)
-// }
-=======
 fn ite(c: Term, a: CTerm, b: CTerm) -> Result<CTerm, String> {
     match (a.term, b.term) {
-        (CTermData::CInt(na, a), CTermData::CInt(nb, b)) if na == nb => Ok(CTerm {
-            term: CTermData::CInt(na, term![Op::Ite; c, a, b]),
+        (CTermData::CInt(sa, na, a), CTermData::CInt(sb, nb, b)) if na == nb => Ok(CTerm {
+            term: CTermData::CInt(sa && sb, na, term![Op::Ite; c, a, b]),
             udef: false,
         }),
         (CTermData::CBool(a), CTermData::CBool(b)) => Ok(CTerm {
@@ -394,7 +359,9 @@
 
 pub fn array_select(array: CTerm, idx: CTerm) -> Result<CTerm, String> {
     match (array.term, idx.term) {
-        (CTermData::CArray(_, list), CTermData::CInt(_, idx)) => {
+        // TODO: add unsigned int check?
+        // TOOD: add bounds check?
+        (CTermData::CArray(_, list), CTermData::CInt(_, _, idx)) => {
             let mut it = list.into_iter().enumerate();
             let first = it
                 .next()
@@ -409,7 +376,9 @@
 
 pub fn array_store(array: CTerm, idx: CTerm, val: CTerm) -> Result<CTerm, String> {
     match (array.term, idx.term) {
-        (CTermData::CArray(ty, list), CTermData::CInt(_, idx)) => Ok(CTerm {
+        // TODO: add unsigned int check?
+        // TOOD: add bounds check?
+        (CTermData::CArray(ty, list), CTermData::CInt(_, _, idx)) => Ok(CTerm {
             term: CTermData::CArray(
                 ty,
                 list.into_iter()
@@ -424,7 +393,6 @@
         (a, b) => Err(format!("Cannot index {} by {}", b, a)),
     }
 }
->>>>>>> fda3fa76
 
 pub struct Ct {
     values: Option<HashMap<String, Integer>>,
@@ -473,8 +441,10 @@
                 )),
                 udef: false,
             },
-            Ty::Uint(w) => Self::T {
+            // TODO: what if signed int?
+            Ty::Int(s, w) => Self::T {
                 term: CTermData::CInt(
+                    *s, 
                     *w,
                     ctx.cs.borrow_mut().new_var(
                         &raw_name,
@@ -510,8 +480,8 @@
                 term: CTermData::CBool(term![Op::Ite; cond, a, b]),
                 udef: false,
             },
-            (CTermData::CInt(wa, a), CTermData::CInt(wb, b)) if wa == wb => Self::T {
-                term: CTermData::CInt(wa, term![Op::Ite; cond, a, b]),
+            (CTermData::CInt(sa, wa, a), CTermData::CInt(sb, wb, b)) if wa == wb => Self::T {
+                term: CTermData::CInt(sa && sb, wa, term![Op::Ite; cond, a, b]),
                 udef: false,
             },
             (CTermData::CArray(a_ty, a), CTermData::CArray(b_ty, b)) if a_ty == b_ty => Self::T {
@@ -542,8 +512,8 @@
                 term: CTermData::CBool(ctx.cs.borrow_mut().assign(&name, b, visibility)),
                 udef: false,
             },
-            (_, CTermData::CInt(w, b)) => Self::T {
-                term: CTermData::CInt(w, ctx.cs.borrow_mut().assign(&name, b, visibility)),
+            (_, CTermData::CInt(s, w, b)) => Self::T {
+                term: CTermData::CInt(s, w, ctx.cs.borrow_mut().assign(&name, b, visibility)),
                 udef: false,
             },
             (_, CTermData::CArray(ety, list)) => Self::T {
