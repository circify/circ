--- conflicted
+++ resolved
@@ -66,13 +66,8 @@
 smt = ["rsmt2", "ieee754"]
 lp = ["good_lp", "lp-solvers"]
 aby = ["lp"]
-<<<<<<< HEAD
-kahip = ["lp"]
-kahypar = ["lp"]
-=======
-kahip = ["aby"]
-kahypar = ["aby"]
->>>>>>> bb8e6e36
+kahip = []
+kahypar = []
 r1cs = []
 spartan = ["r1cs", "dep:spartan", "merlin", "curve25519-dalek", "bincode", "gmp-mpfr-sys"]
 bellman = ["r1cs", "dep:bellman", "ff", "group", "pairing", "serde_bytes", "bincode", "gmp-mpfr-sys"]
