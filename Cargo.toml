[package]
name = "circ"
version = "0.1.0"
authors = ["Alex Ozdemir <aozdemir@hmc.edu>"]
edition = "2018"

# See more keys and their definitions at https://doc.rust-lang.org/cargo/reference/manifest.html

[dependencies]
circ_fields = { path = "circ_fields" }
circ_opt = { path = "circ_opt" }
circ_hc = { path = "circ_hc", default-features = false, features = ["rc", "lru"]}
rug = { version = "1.11", features = ["serde"] }
gmp-mpfr-sys = "1.4"
lazy_static = { version = "1.4", optional = true }
rand = "0.8"
rsmt2 = { version = "0.14", optional = true }
ieee754 = { version = "0.2", optional = true}
zokrates_parser = { path = "third_party/ZoKrates/zokrates_parser", optional = true }
zokrates_pest_ast = { path = "third_party/ZoKrates/zokrates_pest_ast", optional = true }
typed-arena = { version = "2.0", optional = true }
log = "0.4"
thiserror = "1.0"
<<<<<<< HEAD
bellman = { version = "0.12", optional = true }
ff = { version = "0.12", optional = true }
=======
bellman = { git = "https://github.com/alex-ozdemir/bellman.git", branch = "mirage", optional = true }
ff = "0.12"
>>>>>>> c4cfa50c
fxhash = "0.2"
good_lp = { version = "1.1", features = ["lp-solvers", "coin_cbc"], default-features = false, optional = true }
group = { version = "0.12", optional = true }
lp-solvers = { version = "0.0.4", optional = true }
serde_json = "1.0"
serde = { version = "1.0", features = ["derive", "rc"] }
serde_bytes = { version = "0.11", optional = true }
bincode = { version = "1.3.3", optional = true }
lang-c = { version = "0.10.1", optional = true }
logos = "0.12"
pairing = { version = "0.22", optional = true }
pest = { version = "2.4", optional = true }
pest_derive = { version = "2.1", optional = true }
pest-ast = { version = "0.3", optional = true }
from-pest = { version = "0.3", optional = true }
itertools = "0.10"
petgraph = { version = "0.6", optional = true }
spartan = { version = "0.7.0", default-features = false, optional = true }
merlin = { version = "3.0.0", optional = true }
curve25519-dalek = {version = "3.2.0", features = ["serde"], optional = true}
# TODO: kill
paste = "1.0"
im = "15"
once_cell = "1"

[dev-dependencies]
quickcheck = "1"
quickcheck_macros = "1"
env_logger = "0.8"
bls12_381 = "0.7"
approx = "0.5.0"

[features]
default = []
c = ["lang-c"]
lp = ["good_lp", "lp-solvers"]
r1cs = ["bellman", "spartan", "merlin", "curve25519-dalek", "ff", "group", "pairing", "serde_bytes", "bincode"]
smt = ["rsmt2", "ieee754"]
zok = ["zokrates_parser", "zokrates_pest_ast", "typed-arena", "petgraph"]
datalog = ["pest", "pest-ast", "pest_derive", "from-pest", "lazy_static"]

[[example]]
name = "circ"

[[example]]
name = "zk"
required-features = ["r1cs"]

[[example]]
name = "zxi"
required-features = ["smt", "zok"]

[[example]]
name = "zxc"
required-features = ["smt", "zok"]

[[example]]
name = "opa_bench"
required-features = ["lp"]

[profile.release]
debug = true<|MERGE_RESOLUTION|>--- conflicted
+++ resolved
@@ -21,13 +21,8 @@
 typed-arena = { version = "2.0", optional = true }
 log = "0.4"
 thiserror = "1.0"
-<<<<<<< HEAD
-bellman = { version = "0.12", optional = true }
+bellman = { git = "https://github.com/alex-ozdemir/bellman.git", branch = "mirage", optional = true }
 ff = { version = "0.12", optional = true }
-=======
-bellman = { git = "https://github.com/alex-ozdemir/bellman.git", branch = "mirage", optional = true }
-ff = "0.12"
->>>>>>> c4cfa50c
 fxhash = "0.2"
 good_lp = { version = "1.1", features = ["lp-solvers", "coin_cbc"], default-features = false, optional = true }
 group = { version = "0.12", optional = true }
