[package]
name = "circ"
version = "0.1.0"
authors = ["Alex Ozdemir <aozdemir@hmc.edu>"]
edition = "2018"

# See more keys and their definitions at https://doc.rust-lang.org/cargo/reference/manifest.html

[dependencies]
#hashconsing = "1.3"
hashconsing = { git = "https://github.com/alex-ozdemir/hashconsing.git", branch = "phash"}
rug = "1.11"
gmp-mpfr-sys = "1.4"
lazy_static = "1.4"
rand = "0.8"
<<<<<<< HEAD
rsmt2 = "0.12"
=======
rsmt2 = "0.14"
#rsmt2 = { git = "https://github.com/alex-ozdemir/rsmt2.git" }
>>>>>>> 7a1e62a6
ieee754 = "0.2"
zokrates_parser = { path = "third_party/ZoKrates/zokrates_parser" }
zokrates_pest_ast = { path = "third_party/ZoKrates/zokrates_pest_ast" }
typed-arena = "2.0"
log = "0.4"
thiserror = "1.0"
bellman = "0.11"
ff = "0.11"
fxhash = "0.2"
good_lp = { version = "1.1", features = ["lp-solvers", "coin_cbc"], default-features = false, optional = true }
lp-solvers = { version = "0.0.4", optional = true }
serde_json = "1.0"
lang-c = "0.10.1"
logos = "0.12"
pest = "2.1"
pest_derive = "2.1"
pest-ast = "0.3"
from-pest = "0.3"
itertools = "0.10"
petgraph = "0.6"

[dev-dependencies]
quickcheck = "1"
quickcheck_macros = "1"
env_logger = "0.8"
bls12_381 = "0.6"
structopt = "0.3"
approx = "0.5.0"

[features]
default = ["lp", "bls12381"]
lp = ["good_lp", "lp-solvers"]
bls12381 = []

[[example]]
name = "circ"
required-features = ["lp"]

[[example]]
name = "opa_bench"
required-features = ["lp"]

[profile.release]
debug = true<|MERGE_RESOLUTION|>--- conflicted
+++ resolved
@@ -13,12 +13,7 @@
 gmp-mpfr-sys = "1.4"
 lazy_static = "1.4"
 rand = "0.8"
-<<<<<<< HEAD
-rsmt2 = "0.12"
-=======
 rsmt2 = "0.14"
-#rsmt2 = { git = "https://github.com/alex-ozdemir/rsmt2.git" }
->>>>>>> 7a1e62a6
 ieee754 = "0.2"
 zokrates_parser = { path = "third_party/ZoKrates/zokrates_parser" }
 zokrates_pest_ast = { path = "third_party/ZoKrates/zokrates_pest_ast" }
