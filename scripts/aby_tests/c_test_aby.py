--- conflicted
+++ resolved
@@ -4,35 +4,6 @@
 from test_suite import *
 
 if __name__ == "__main__":
-<<<<<<< HEAD
-    tests = arithmetic_tests + \
-        mod_tests + \
-        arithmetic_boolean_tests + \
-        nary_arithmetic_tests + \
-        bitwise_tests + \
-        boolean_tests + \
-        nary_boolean_tests + \
-        const_arith_tests + \
-        const_bool_tests + \
-        ite_tests + \
-        div_tests + \
-        array_tests + \
-        struct_tests + \
-        matrix_tests + \
-        ptr_tests + \
-        c_array_tests + \
-        c_misc_tests + \
-        biomatch_tests + \
-        kmeans_tests + \
-        kmeans_tests_2
-        # shift_tests
-
-    # tests = new_tests
-    # tests = kmeans_tests_2
-    # tests = struct_tests
-    # tests = matrix_tests
-       
-=======
     # tests = arithmetic_tests + \
     #     mod_tests + \
     #     arithmetic_boolean_tests + \
@@ -51,9 +22,8 @@
     #     kmeans_tests
         # shift_tests
     
-    tests = kmeans_tests
+    tests = biomatch_tests
 
->>>>>>> 06db5bfd
     # TODO: add support for return value - int promotion
     # unsigned_arithmetic_tests + \
 
