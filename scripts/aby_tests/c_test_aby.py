#!/usr/bin/env python

from util import run_tests
from test_suite import *

if __name__ == "__main__":
    tests = arithmetic_tests + \
        mod_tests + \
        arithmetic_boolean_tests + \
        nary_arithmetic_tests + \
        bitwise_tests + \
        boolean_tests + \
        nary_boolean_tests + \
        const_arith_tests + \
        const_bool_tests + \
        ite_tests + \
        shift_tests + \
        div_tests + \
        struct_tests + \
        ptr_tests + \
<<<<<<< HEAD
        c_array_tests + \
        c_misc_tests
=======
        c_misc_tests
    # array_tests + \
    # c_array_tests + \
    # matrix_tests + \
>>>>>>> 1290ad09
    # biomatch_tests + \
    # kmeans_tests + \
    # kmeans_tests_2
    # db_tests
    # gauss_tests + \

    # TODO: add support for return value - int promotion
    # unsigned_arithmetic_tests + \

    run_tests('c', tests)<|MERGE_RESOLUTION|>--- conflicted
+++ resolved
@@ -18,15 +18,10 @@
         div_tests + \
         struct_tests + \
         ptr_tests + \
-<<<<<<< HEAD
-        c_array_tests + \
-        c_misc_tests
-=======
         c_misc_tests
     # array_tests + \
     # c_array_tests + \
     # matrix_tests + \
->>>>>>> 1290ad09
     # biomatch_tests + \
     # kmeans_tests + \
     # kmeans_tests_2
