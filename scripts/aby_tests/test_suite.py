--- conflicted
+++ resolved
@@ -1,38 +1,3 @@
-<<<<<<< HEAD
-add_tests = [
-    [
-        "Add two numbers",
-        "2pc_add",
-        "./scripts/aby_tests/test_inputs/add.txt",
-    ], 
-    [
-        "Subtract two numbers",
-        "2pc_sub",
-        "./scripts/aby_tests/test_inputs/sub_1.txt",
-    ], 
-]
-
-arithmetic_tests = [
-    [
-        "Add two numbers",
-        "2pc_add",
-        "./scripts/aby_tests/test_inputs/add.txt",
-    ], 
-    [
-        "Subtract two numbers",
-        "2pc_sub",
-        "./scripts/aby_tests/test_inputs/sub_1.txt",
-    ], 
-    [
-        "Subtract two numbers, negative -1 == 4294967295 because u32",
-        "2pc_sub",
-        "./scripts/aby_tests/test_inputs/sub_2.txt",
-    ],
-    [
-        "Multiply two numbers - 1",
-        "2pc_mult",
-        "./scripts/aby_tests/test_inputs/mult_1.txt",
-=======
 import os
 ABY_SOURCE = os.getenv('ABY_SOURCE')
 
@@ -71,157 +36,76 @@
         ABY_SOURCE+"/build/bin/2pc_mult",
         {"a": 0, "b": 0},
         {"a": 0, "b": 5},
->>>>>>> b9526234
-    ], 
-    [
+    ], 
+        [
         "Multiply two numbers - 2",
-<<<<<<< HEAD
-        "2pc_mult",
-        "./scripts/aby_tests/test_inputs/mult_2.txt",
-=======
         5,
         ABY_SOURCE+"/build/bin/2pc_mult",
         {"a": 1, "b": 0},
         {"a": 0, "b": 5},
->>>>>>> b9526234
-    ], 
-    [
+    ], 
+        [
         "Multiply two numbers - 3",
-<<<<<<< HEAD
-        "2pc_mult",
-        "./scripts/aby_tests/test_inputs/mult_3.txt",
-=======
         10,
         ABY_SOURCE+"/build/bin/2pc_mult",
         {"a": 2, "b": 0},
         {"a": 0, "b": 5},
->>>>>>> b9526234
     ], 
     [
         # only server side public value works 
         "Multiply two numbers together and add with public value",
-<<<<<<< HEAD
-        "2pc_mult_add_pub",
-        "./scripts/aby_tests/test_inputs/mult_add_pub_1.txt",
-=======
         42,
         ABY_SOURCE+"/build/bin/2pc_mult_add_pub",
         {"a": 5, "b": 0, "v": 7},
         {"a": 0, "b": 7, "v": 7},
->>>>>>> b9526234
     ], 
     [
         # only server side public value works 
         "Multiply two numbers together and add with public value, check only server side public value is added",
-<<<<<<< HEAD
-        "2pc_mult_add_pub",
-        "./scripts/aby_tests/test_inputs/mult_add_pub_2.txt",
-=======
         42,
         ABY_SOURCE+"/build/bin/2pc_mult_add_pub",
         {"a": 5, "b": 0, "v": 7},
         {"a": 0, "b": 7, "v": 0},
->>>>>>> b9526234
     ], 
 ]
 
 mod_tests = [
     [
         "Mod two numbers - 1",
-<<<<<<< HEAD
-        "2pc_mod",
-        "./scripts/aby_tests/test_inputs/mod_1.txt",
+        0,
+        ABY_SOURCE+"/build/bin/2pc_mod",
+        {"a": 0, "b": 0},
+        {"a": 0, "b": 2},
     ], 
     [
         "Mod two numbers - 2",
-        "2pc_mod",
-        "./scripts/aby_tests/test_inputs/mod_2.txt",
+        1,
+        ABY_SOURCE+"/build/bin/2pc_mod",
+        {"a": 1, "b": 0},
+        {"a": 0, "b": 2},
     ], 
     [
         "Mod two numbers - 3",
-        "2pc_mod",
-        "./scripts/aby_tests/test_inputs/mod_3.txt",
-=======
         0,
         ABY_SOURCE+"/build/bin/2pc_mod",
-        {"a": 0, "b": 0},
-        {"a": 0, "b": 2},
-    ], 
-    [
-        "Mod two numbers - 2",
-        1,
-        ABY_SOURCE+"/build/bin/2pc_mod",
-        {"a": 1, "b": 0},
-        {"a": 0, "b": 2},
-    ], 
-    [
-        "Mod two numbers - 3",
-        0,
-        ABY_SOURCE+"/build/bin/2pc_mod",
-        {"a": 2, "b": 0},
-        {"a": 0, "b": 2},
->>>>>>> b9526234
+        {"a": 2, "b": 0},
+        {"a": 0, "b": 2},
     ], 
 ]
 
 unsigned_arithmetic_tests = [
      [
-<<<<<<< HEAD
-        "Add two unsigned numbers",
-        "2pc_add_unsigned",
-        "./scripts/aby_tests/test_inputs/add.txt",
-=======
         "Add two unsigned numbers - 1",
         3,
         ABY_SOURCE+"/build/bin/2pc_add_unsigned",
         {"a": 1, "b": 0},
         {"a": 0, "b": 2},
->>>>>>> b9526234
     ], 
 ]
 
 arithmetic_boolean_tests = [
     [
         "Test two numbers are equal - 1",
-<<<<<<< HEAD
-        "2pc_int_equals",
-        "./scripts/aby_tests/test_inputs/eq_1.txt",
-    ],
-    [
-        "Test two numbers are equal - 2",
-        "2pc_int_equals",
-        "./scripts/aby_tests/test_inputs/eq_2.txt",
-    ], 
-    [
-        "Test int > int - 1",
-        "2pc_int_greater_than",
-         "./scripts/aby_tests/test_inputs/gt_1.txt",
-    ], 
-    [
-        "Test int > int - 2",
-        "2pc_int_greater_than",
-         "./scripts/aby_tests/test_inputs/gt_2.txt",
-    ], 
-    [
-        "Test int > int - 3",
-        "2pc_int_greater_than",
-        "./scripts/aby_tests/test_inputs/gt_3.txt",
-    ], 
-    [
-        "Test int >= int - 1",
-        "2pc_int_greater_equals",
-        "./scripts/aby_tests/test_inputs/ge_1.txt",
-    ], 
-    [
-        "Test int >= int - 2",
-        "2pc_int_greater_equals",
-        "./scripts/aby_tests/test_inputs/ge_2.txt",
-    ], 
-    [
-        "Test int >= int - 3",
-        "2pc_int_greater_equals",
-        "./scripts/aby_tests/test_inputs/ge_3.txt",
-=======
         0,
         ABY_SOURCE+"/build/bin/2pc_int_equals",
         {"a": 5, "b": 0},
@@ -275,39 +159,9 @@
         ABY_SOURCE+"/build/bin/2pc_int_greater_equals",
         {"a": 6, "b": 0},
         {"a": 0, "b": 7},
->>>>>>> b9526234
-    ],
-    [
+    ],
+        [
         "Test int < int - 1",
-<<<<<<< HEAD
-        "2pc_int_less_than",
-        "./scripts/aby_tests/test_inputs/lt_1.txt",
-    ], 
-    [
-        "Test int < int - 2",
-        "2pc_int_less_than",
-        "./scripts/aby_tests/test_inputs/lt_2.txt",
-    ], 
-    [
-        "Test int < int - 3",
-        "2pc_int_less_than",
-        "./scripts/aby_tests/test_inputs/lt_3.txt",
-    ], 
-    [
-        "Test int <= int - 1",
-        "2pc_int_less_equals",
-        "./scripts/aby_tests/test_inputs/le_1.txt",
-    ], 
-    [
-        "Test int <= int - 2",
-        "2pc_int_less_equals",
-        "./scripts/aby_tests/test_inputs/le_2.txt",
-    ], 
-    [
-        "Test int <= int - 3",
-        "2pc_int_less_equals",
-        "./scripts/aby_tests/test_inputs/le_3.txt",
-=======
         0,
         ABY_SOURCE+"/build/bin/2pc_int_less_than",
         {"a": 7, "b": 0},
@@ -361,305 +215,181 @@
         ABY_SOURCE+"/build/bin/2pc_int_equals",
         {"a": 12, "b": 0},
         {"a": 0, "b": 12},
->>>>>>> b9526234
     ],
 ]
 
 nary_arithmetic_tests = [
     [
         "Test a + b + c",
-<<<<<<< HEAD
-        "2pc_nary_arithmetic_add",
-        "./scripts/aby_tests/test_inputs/nary_add.txt",
-=======
         6,
         ABY_SOURCE+"/build/bin/2pc_nary_arithmetic_add",
         {"a": 1, "b": 0, "c": 0},
         {"a": 0, "b": 2, "c": 3},
->>>>>>> b9526234
     ],
 ]
 
 bitwise_tests = [
     [
         "Bitwise & - 1",
-<<<<<<< HEAD
-        "2pc_bitwise_and",
-        "./scripts/aby_tests/test_inputs/and_1.txt",
+        0,
+        ABY_SOURCE+"/build/bin/2pc_bitwise_and",
+        {"a": 0, "b": 0},
+        {"a": 0, "b": 0},
     ],
     [
         "Bitwise & - 2",
-        "2pc_bitwise_and",
-        "./scripts/aby_tests/test_inputs/and_2.txt",
+        0,
+        ABY_SOURCE+"/build/bin/2pc_bitwise_and",
+        {"a": 1, "b": 0},
+        {"a": 0, "b": 0},
     ],
     [
         "Bitwise & - 3",
-        "2pc_bitwise_and",
-        "./scripts/aby_tests/test_inputs/and_3.txt",
+        0,
+        ABY_SOURCE+"/build/bin/2pc_bitwise_and",
+        {"a": 0, "b": 0},
+        {"a": 0, "b": 1},
     ],
     [
         "Bitwise & - 4",
-        "2pc_bitwise_and",
-        "./scripts/aby_tests/test_inputs/and_4.txt",
+        1,
+        ABY_SOURCE+"/build/bin/2pc_bitwise_and",
+        {"a": 1, "b": 0},
+        {"a": 0, "b": 1},
     ],
     [
         "Bitwise | - 1",
-        "2pc_bitwise_or",
-        "./scripts/aby_tests/test_inputs/or_1.txt",
+        0,
+        ABY_SOURCE+"/build/bin/2pc_bitwise_or",
+        {"a": 0, "b": 0},
+        {"a": 0, "b": 0},
     ],
     [
         "Bitwise | - 2",
-        "2pc_bitwise_or",
-        "./scripts/aby_tests/test_inputs/or_2.txt",
+        1,
+        ABY_SOURCE+"/build/bin/2pc_bitwise_or",
+        {"a": 1, "b": 0},
+        {"a": 0, "b": 0},
     ],
     [
         "Bitwise | - 3",
-        "2pc_bitwise_or",
-        "./scripts/aby_tests/test_inputs/or_3.txt",
+        1,
+        ABY_SOURCE+"/build/bin/2pc_bitwise_or",
+        {"a": 0, "b": 0},
+        {"a": 0, "b": 1},
     ],
     [
         "Bitwise | - 4",
-        "2pc_bitwise_or",
-        "./scripts/aby_tests/test_inputs/or_4.txt",
+        1,
+        ABY_SOURCE+"/build/bin/2pc_bitwise_or",
+        {"a": 1, "b": 0},
+        {"a": 0, "b": 1},
     ],
         [
         "Bitwise ^ - 1",
-        "2pc_bitwise_xor",
-        "./scripts/aby_tests/test_inputs/xor_1.txt",
-
+        0,
+        ABY_SOURCE+"/build/bin/2pc_bitwise_xor",
+        {"a": 0, "b": 0},
+        {"a": 0, "b": 0},
     ],
     [
         "Bitwise ^ - 2",
-        "2pc_bitwise_xor",
-        "./scripts/aby_tests/test_inputs/xor_2.txt",
+        1,
+        ABY_SOURCE+"/build/bin/2pc_bitwise_xor",
+        {"a": 1, "b": 0},
+        {"a": 0, "b": 0},
     ],
     [
         "Bitwise ^ - 3",
-        "2pc_bitwise_xor",
-        "./scripts/aby_tests/test_inputs/xor_3.txt",
+        1,
+        ABY_SOURCE+"/build/bin/2pc_bitwise_xor",
+        {"a": 0, "b": 0},
+        {"a": 0, "b": 1},
     ],
     [
         "Bitwise ^ - 4",
-        "2pc_bitwise_xor",
-        "./scripts/aby_tests/test_inputs/xor_4.txt",
-=======
-        0,
-        ABY_SOURCE+"/build/bin/2pc_bitwise_and",
-        {"a": 0, "b": 0},
-        {"a": 0, "b": 0},
-    ],
-    [
-        "Bitwise & - 2",
-        0,
-        ABY_SOURCE+"/build/bin/2pc_bitwise_and",
-        {"a": 1, "b": 0},
-        {"a": 0, "b": 0},
-    ],
-    [
-        "Bitwise & - 3",
-        0,
-        ABY_SOURCE+"/build/bin/2pc_bitwise_and",
-        {"a": 0, "b": 0},
-        {"a": 0, "b": 1},
-    ],
-    [
-        "Bitwise & - 4",
-        1,
-        ABY_SOURCE+"/build/bin/2pc_bitwise_and",
-        {"a": 1, "b": 0},
-        {"a": 0, "b": 1},
-    ],
-    [
-        "Bitwise | - 1",
-        0,
-        ABY_SOURCE+"/build/bin/2pc_bitwise_or",
-        {"a": 0, "b": 0},
-        {"a": 0, "b": 0},
-    ],
-    [
-        "Bitwise | - 2",
-        1,
-        ABY_SOURCE+"/build/bin/2pc_bitwise_or",
-        {"a": 1, "b": 0},
-        {"a": 0, "b": 0},
-    ],
-    [
-        "Bitwise | - 3",
-        1,
-        ABY_SOURCE+"/build/bin/2pc_bitwise_or",
-        {"a": 0, "b": 0},
-        {"a": 0, "b": 1},
-    ],
-    [
-        "Bitwise | - 4",
-        1,
-        ABY_SOURCE+"/build/bin/2pc_bitwise_or",
-        {"a": 1, "b": 0},
-        {"a": 0, "b": 1},
-    ],
-        [
-        "Bitwise ^ - 1",
         0,
         ABY_SOURCE+"/build/bin/2pc_bitwise_xor",
-        {"a": 0, "b": 0},
-        {"a": 0, "b": 0},
-    ],
-    [
-        "Bitwise ^ - 2",
-        1,
-        ABY_SOURCE+"/build/bin/2pc_bitwise_xor",
-        {"a": 1, "b": 0},
-        {"a": 0, "b": 0},
-    ],
-    [
-        "Bitwise ^ - 3",
-        1,
-        ABY_SOURCE+"/build/bin/2pc_bitwise_xor",
-        {"a": 0, "b": 0},
-        {"a": 0, "b": 1},
-    ],
-    [
-        "Bitwise ^ - 4",
-        0,
-        ABY_SOURCE+"/build/bin/2pc_bitwise_xor",
-        {"a": 1, "b": 0},
-        {"a": 0, "b": 1},
->>>>>>> b9526234
+        {"a": 1, "b": 0},
+        {"a": 0, "b": 1},
     ],
 ]
 
 boolean_tests = [
     [
         "Boolean && - 1",
-<<<<<<< HEAD
-        "2pc_boolean_and",
-        "./scripts/aby_tests/test_inputs/and_1.txt",
+        0,
+        ABY_SOURCE+"/build/bin/2pc_boolean_and",
+        {"a": 0, "b": 0},
+        {"a": 0, "b": 0},
     ],
     [
         "Boolean && - 2",
-        "2pc_boolean_and",
-        "./scripts/aby_tests/test_inputs/and_2.txt",
+        0,
+        ABY_SOURCE+"/build/bin/2pc_boolean_and",
+        {"a": 1, "b": 0},
+        {"a": 0, "b": 0},
     ],
     [
         "Boolean && - 3",
-        "2pc_boolean_and",
-        "./scripts/aby_tests/test_inputs/and_3.txt",
+        0,
+        ABY_SOURCE+"/build/bin/2pc_boolean_and",
+        {"a": 0, "b": 0},
+        {"a": 0, "b": 1},
     ],
     [
         "Boolean && - 4",
-        "2pc_boolean_and",
-        "./scripts/aby_tests/test_inputs/and_4.txt",
+        1,
+        ABY_SOURCE+"/build/bin/2pc_boolean_and",
+        {"a": 1, "b": 0},
+        {"a": 0, "b": 1},
     ],
     [
         "Boolean || - 1",
-        "2pc_boolean_or",
-        "./scripts/aby_tests/test_inputs/or_1.txt",
+        0,
+        ABY_SOURCE+"/build/bin/2pc_boolean_or",
+        {"a": 0, "b": 0},
+        {"a": 0, "b": 0},
     ],
     [
         "Boolean || - 2",
-        "2pc_boolean_or",
-        "./scripts/aby_tests/test_inputs/or_2.txt",
-
+        1,
+        ABY_SOURCE+"/build/bin/2pc_boolean_or",
+        {"a": 1, "b": 0},
+        {"a": 0, "b": 0},
     ],
     [
         "Boolean || - 3",
-        "2pc_boolean_or",
-        "./scripts/aby_tests/test_inputs/or_3.txt",
-
+        1,
+        ABY_SOURCE+"/build/bin/2pc_boolean_or",
+        {"a": 0, "b": 0},
+        {"a": 0, "b": 1},
     ],
     [
         "Boolean || - 4",
-        "2pc_boolean_or",
-        "./scripts/aby_tests/test_inputs/or_4.txt",
+        1,
+        ABY_SOURCE+"/build/bin/2pc_boolean_or",
+        {"a": 1, "b": 0},
+        {"a": 0, "b": 1},
     ],
     [
         "Boolean == - 1",
-        "2pc_boolean_equals",
-        "./scripts/aby_tests/test_inputs/eq_1.txt",
+        0,
+        ABY_SOURCE+"/build/bin/2pc_boolean_equals",
+        {"a": 0, "b": 0},
+        {"a": 0, "b": 1},
     ],
     [
         "Boolean == - 2",
-        "2pc_boolean_equals",
-        "./scripts/aby_tests/test_inputs/eq_2.txt",
-=======
-        0,
-        ABY_SOURCE+"/build/bin/2pc_boolean_and",
-        {"a": 0, "b": 0},
-        {"a": 0, "b": 0},
-    ],
-    [
-        "Boolean && - 2",
-        0,
-        ABY_SOURCE+"/build/bin/2pc_boolean_and",
-        {"a": 1, "b": 0},
-        {"a": 0, "b": 0},
-    ],
-    [
-        "Boolean && - 3",
-        0,
-        ABY_SOURCE+"/build/bin/2pc_boolean_and",
-        {"a": 0, "b": 0},
-        {"a": 0, "b": 1},
-    ],
-    [
-        "Boolean && - 4",
-        1,
-        ABY_SOURCE+"/build/bin/2pc_boolean_and",
-        {"a": 1, "b": 0},
-        {"a": 0, "b": 1},
-    ],
-    [
-        "Boolean || - 1",
-        0,
-        ABY_SOURCE+"/build/bin/2pc_boolean_or",
-        {"a": 0, "b": 0},
-        {"a": 0, "b": 0},
-    ],
-    [
-        "Boolean || - 2",
-        1,
-        ABY_SOURCE+"/build/bin/2pc_boolean_or",
-        {"a": 1, "b": 0},
-        {"a": 0, "b": 0},
-    ],
-    [
-        "Boolean || - 3",
-        1,
-        ABY_SOURCE+"/build/bin/2pc_boolean_or",
-        {"a": 0, "b": 0},
-        {"a": 0, "b": 1},
-    ],
-    [
-        "Boolean || - 4",
-        1,
-        ABY_SOURCE+"/build/bin/2pc_boolean_or",
-        {"a": 1, "b": 0},
-        {"a": 0, "b": 1},
-    ],
-    [
-        "Boolean == - 1",
-        0,
+        1,
         ABY_SOURCE+"/build/bin/2pc_boolean_equals",
-        {"a": 0, "b": 0},
-        {"a": 0, "b": 1},
-    ],
-    [
-        "Boolean == - 2",
-        1,
-        ABY_SOURCE+"/build/bin/2pc_boolean_equals",
-        {"a": 1, "b": 0},
-        {"a": 0, "b": 1},
->>>>>>> b9526234
+        {"a": 1, "b": 0},
+        {"a": 0, "b": 1},
     ],
 ]
 
 nary_boolean_tests = [
     [
-<<<<<<< HEAD
-        "Test a & b & c",
-        "2pc_nary_boolean_and",
-        "./scripts/aby_tests/test_inputs/nary_and.txt",
-=======
         "Test a & b & c - 1",
         0,
         ABY_SOURCE+"/build/bin/2pc_nary_boolean_and",
@@ -672,7 +402,6 @@
         ABY_SOURCE+"/build/bin/2pc_nary_boolean_and",
         {"a": 1, "b": 0, "c": 0},
         {"a": 0, "b": 1, "c": 1},
->>>>>>> b9526234
     ],
 ]
 
@@ -680,57 +409,33 @@
 const_arith_tests = [
     [
         "Test add client int + server int to const value",
-<<<<<<< HEAD
-        "2pc_const_arith",
-        "./scripts/aby_tests/test_inputs/const_add.txt",
-=======
         6,
         ABY_SOURCE+"/build/bin/2pc_const_arith",
         {"a": 2, "b": 0},
         {"a": 0, "b": 3},
->>>>>>> b9526234
     ], 
 ]
 
 const_bool_tests = [
-    [
+ [
         "Test server value == const value - 1",
-<<<<<<< HEAD
-        "2pc_const_bool",
-        "./scripts/aby_tests/test_inputs/const_eq_1.txt",
+        0,
+        ABY_SOURCE+"/build/bin/2pc_const_bool",
+        {"a": 0, "b": 0},
+        {"a": 0, "b": 0},
     ], 
     [
         "Test server value == const value - 2",
-        "2pc_const_bool",
-        "./scripts/aby_tests/test_inputs/const_eq_2.txt",
-=======
-        0,
+        1,
         ABY_SOURCE+"/build/bin/2pc_const_bool",
-        {"a": 0, "b": 0},
-        {"a": 0, "b": 0},
-    ], 
-    [
-        "Test server value == const value - 2",
-        1,
-        ABY_SOURCE+"/build/bin/2pc_const_bool",
-        {"a": 1, "b": 0},
-        {"a": 0, "b": 0},
->>>>>>> b9526234
+        {"a": 1, "b": 0},
+        {"a": 0, "b": 0},
     ], 
 ]
 
 ite_tests = [
     [
         "Test ite ret bool - 1",
-<<<<<<< HEAD
-        "2pc_ite_ret_bool",
-        "./scripts/aby_tests/test_inputs/ite_1.txt",
-    ],
-    [
-        "Test ite ret bool - 2",
-        "2pc_ite_ret_bool",
-        "./scripts/aby_tests/test_inputs/ite_2.txt",
-=======
         0,
         ABY_SOURCE+"/build/bin/2pc_ite_ret_bool",
         {"a": 0, "b": 0, "sel": 1},
@@ -742,29 +447,9 @@
         ABY_SOURCE+"/build/bin/2pc_ite_ret_bool",
         {"a": 0, "b": 0, "sel": 0},
         {"a": 0, "b": 1, "sel": 0},
->>>>>>> b9526234
-    ],
-    [
+    ],
+        [
         "Test ite ret int - 1",
-<<<<<<< HEAD
-        "2pc_ite_ret_int",
-        "./scripts/aby_tests/test_inputs/ite_1.txt",
-    ],
-    [
-        "Test ite ret int - 2",
-        "2pc_ite_ret_int",
-        "./scripts/aby_tests/test_inputs/ite_2.txt",
-    ],
-    [
-        "Test ite only if - 1",
-        "2pc_ite_only_if",
-        "./scripts/aby_tests/test_inputs/ite_1.txt",
-    ],
-    [
-        "Test ite only if - 2",
-        "2pc_ite_only_if",
-        "./scripts/aby_tests/test_inputs/ite_2.txt",
-=======
         32,
         ABY_SOURCE+"/build/bin/2pc_ite_ret_int",
         {"a": 32, "b": 0, "sel": 1},
@@ -790,23 +475,12 @@
         ABY_SOURCE+"/build/bin/2pc_ite_ret_int",
         {"a": 32, "b": 0, "sel": 0},
         {"a": 0, "b": 45, "sel": 0},
->>>>>>> b9526234
     ],
 ]
 
 array_tests = [
     [
         "Array sum test",
-<<<<<<< HEAD
-        "2pc_array_sum",
-        "./scripts/aby_tests/test_inputs/add.txt",
-    ], 
-    [
-        "Array index test",
-        "2pc_array_index",
-        "./scripts/aby_tests/test_inputs/add.txt",
-    ], 
-=======
         3,
         ABY_SOURCE+"/build/bin/2pc_array_sum",
         {"a": 2, "b": 0},
@@ -833,36 +507,11 @@
     #     {"a": 2, "b": 0},
     #     {"a": 0, "b": 1},
     # ], 
->>>>>>> b9526234
 ]
 
 c_array_tests = [
     [
         "C array test",
-<<<<<<< HEAD
-        "2pc_array",
-        "./scripts/aby_tests/test_inputs/array.txt",
-    ], 
-    [
-        "C array test 1",
-        "2pc_array_1",
-        "./scripts/aby_tests/test_inputs/array_1.txt",
-    ], 
-    [
-        "C array test 2",
-        "2pc_array_2",
-        "./scripts/aby_tests/test_inputs/array_2.txt",
-    ], 
-    [
-        "C array test 3",
-        "2pc_array_3",
-        "./scripts/aby_tests/test_inputs/array_3.txt",
-    ], 
-    [
-        "C array test 4",
-        "2pc_array_sum_c",
-        "./scripts/aby_tests/test_inputs/array_4.txt",
-=======
         2,
         ABY_SOURCE+"/build/bin/2pc_array",
         {"a": 2, "b": 0},
@@ -895,22 +544,12 @@
         ABY_SOURCE+"/build/bin/2pc_array_sum_c",
         {"a": [1,2,3,4,5], "b": 7},
         {"a": 6, "b": [1,2,3,4,5]},
->>>>>>> b9526234
     ], 
 ]
 
 loop_tests = [
     [
         "Loop sum const - 1",
-<<<<<<< HEAD
-        "2pc_loop_sum",
-        "./scripts/aby_tests/test_inputs/loop_1.txt",
-    ], 
-    [
-        "Loop sum const - 2",
-        "2pc_loop_sum",
-        "./scripts/aby_tests/test_inputs/loop_2.txt",
-=======
         10,
         ABY_SOURCE+"/build/bin/2pc_loop_sum",
         {"a": 2, "b": 0},
@@ -922,17 +561,10 @@
         ABY_SOURCE+"/build/bin/2pc_loop_sum",
         {"a": 10, "b": 0},
         {"a": 0, "b": 3},
->>>>>>> b9526234
     ],
 ]
 
 function_tests = [
-<<<<<<< HEAD
-    [
-        "Sum() two numbers - 1",
-        "2pc_function_sum",
-        "./scripts/aby_tests/test_inputs/add.txt",
-=======
     [
         "Sum() two numbers - 1",
         6,
@@ -946,37 +578,12 @@
         ABY_SOURCE+"/build/bin/2pc_function_add",
         {"a": 0, "b": 0},
         {"a": 0, "b": 2},
->>>>>>> b9526234
     ], 
 ]
 
 shift_tests = [
      [
         "Left Shift a by 1 - 1",
-<<<<<<< HEAD
-        "2pc_lhs",
-        "./scripts/aby_tests/test_inputs/lsh_1.txt",
-    ], 
-    [
-        "Left Shift a by 1 - 2",
-        "2pc_lhs",
-        "./scripts/aby_tests/test_inputs/lsh_2.txt",
-    ], 
-    [
-        "Left Shift a by 1 - 3",
-        "2pc_lhs",
-        "./scripts/aby_tests/test_inputs/lsh_3.txt",
-    ], 
-    [
-        "Right Shift a by 1 - 1",
-        "2pc_rhs",
-        "./scripts/aby_tests/test_inputs/rsh_1.txt",
-    ], 
-    [
-        "Right Shift a by 1 - 2",
-        "2pc_rhs",
-        "./scripts/aby_tests/test_inputs/rsh_2.txt",
-=======
         20,
         ABY_SOURCE+"/build/bin/2pc_lhs",
         {"a": 10, "b": 0},
@@ -1009,7 +616,6 @@
         ABY_SOURCE+"/build/bin/2pc_rhs",
         {"a": 0, "b": 0},
         {"a": 0, "b": 2},
->>>>>>> b9526234
     ], 
 ]
 
@@ -1017,25 +623,6 @@
 div_tests = [
     [
         "Divide a by 1",
-<<<<<<< HEAD
-        "2pc_div",
-        "./scripts/aby_tests/test_inputs/div_1.txt",
-    ], 
-    [
-        "Divide a by b - 1",
-        "2pc_div",
-        "./scripts/aby_tests/test_inputs/div_2.txt",
-    ], 
-    [
-        "Divide a by b - 2",
-        "2pc_div",
-        "./scripts/aby_tests/test_inputs/div_3.txt",
-    ], 
-    [
-        "Divide a by b - 3",
-        "2pc_div",
-        "./scripts/aby_tests/test_inputs/div_4.txt",
-=======
         10,
         ABY_SOURCE+"/build/bin/2pc_div",
         {"a": 10, "b": 0},
@@ -1061,27 +648,12 @@
         ABY_SOURCE+"/build/bin/2pc_div",
         {"a": 49, "b": 0},
         {"a": 0, "b": 50},
->>>>>>> b9526234
     ], 
 ]
 
 misc_tests = [
     [
         "Millionaire's problem: server has more money than client",
-<<<<<<< HEAD
-        "2pc_millionaires",
-        "./scripts/aby_tests/test_inputs/lt_1.txt",
-    ], 
-    [
-        "Millionaire's problem: server has equal money to client",
-        "2pc_millionaires",
-        "./scripts/aby_tests/test_inputs/lt_2.txt",
-    ], 
-    [
-        "Millionaire's problem: server has less money than client",
-        "2pc_millionaires",
-        "./scripts/aby_tests/test_inputs/lt_3.txt",
-=======
         0,
         ABY_SOURCE+"/build/bin/2pc_millionaire",
         {"a": 2, "b": 0},
@@ -1107,103 +679,24 @@
         ABY_SOURCE+"/build/bin/2pc_conv",
         {"a": 0, "b": 0},
         {"a": 0, "b": 7},
->>>>>>> b9526234
     ], 
 ]
 
 kmeans_tests = [
     [
         "kmeans",
-<<<<<<< HEAD
-        "2pc_kmeans",
-        "./scripts/aby_tests/test_inputs/kmeans.txt",
-=======
         103,
         ABY_SOURCE+"/build/bin/2pc_kmeans",
         {"a": [0,1,2,3,4,5,6,7,8,9,10,11,12,13,14,15,16,17,18,19], "b": [0,1,2,3,4,5,6,7,8,9,10,11,12,13,14,15,16,17,18,19]},
         {"a": [0,1,2,3,4,5,6,7,8,9,10,11,12,13,14,15,16,17,18,19], "b": [0,1,2,3,4,5,6,7,8,9,10,11,12,13,14,15,16,17,18,19]},
         # {"a": [0,1,2,3,4,5,6,7,8,9,10,11,12,13,14,15,16,17,18,19,20,21,22,23,24,25,26,27,28,29,30,31,32,33,34,35,36,37,38,39,40,41,42,43,44,45,46,47,48,49,50,51,52,53,54,55,56,57,58,59,60,61,62,63,64,65,66,67,68,69,70,71,72,73,74,75,76,77,78,79,80,81,82,83,84,85,86,87,88,89,90,91,92,93,94,95,96,97,98,99], "b": 0},
         # {"a": 0, "b": [0,1,2,3,4,5,6,7,8,9,10,11,12,13,14,15,16,17,18,19,20,21,22,23,24,25,26,27,28,29,30,31,32,33,34,35,36,37,38,39,40,41,42,43,44,45,46,47,48,49,50,51,52,53,54,55,56,57,58,59,60,61,62,63,64,65,66,67,68,69,70,71,72,73,74,75,76,77,78,79,80,81,82,83,84,85,86,87,88,89,90,91,92,93,94,95,96,97,98,99]},
->>>>>>> b9526234
     ],     
 ]
 
 biomatch_tests = [
     [
         "biomatch - 1",
-<<<<<<< HEAD
-        "2pc_biomatch",
-        "./scripts/aby_tests/test_inputs/biomatch_1.txt",
-    ],   
-    [
-        "biomatch - 2",
-        "2pc_biomatch",
-        "./scripts/aby_tests/test_inputs/biomatch_2.txt",
-    ],   
-]
-
-# ilp_benchmark_tests = [
-#     [
-#         "ilp bench - array sum 1",
-#         1000,
-#         "2pc_ilp_bench_1",
-#         {"a": 2, "b": 0},
-#         {"a": 0, "b": 1},
-#     ],     
-#     [
-#         "ilp bench - array sum 2",
-#         2000,
-#         "2pc_ilp_bench_2",
-#         {"a": 2, "b": 0},
-#         {"a": 0, "b": 1},
-#     ],   
-#     [
-#         "ilp bench - array sum 3",
-#         3000,
-#         "2pc_ilp_bench_3",
-#         {"a": 2, "b": 0},
-#         {"a": 0, "b": 1},
-#     ],   
-#     [
-#         "ilp bench - array sum 4",
-#         4000,
-#         "2pc_ilp_bench_4",
-#         {"a": 2, "b": 0},
-#         {"a": 0, "b": 1},
-#     ],   
-#     [
-#         "ilp bench - array sum 5",
-#         5000,
-#         "2pc_ilp_bench_5",
-#         {"a": 2, "b": 0},
-#         {"a": 0, "b": 1},
-#     ],   
-#     [
-#         "ilp bench - array sum 6",
-#         6000,
-#         "2pc_ilp_bench_6",
-#         {"a": 2, "b": 0},
-#         {"a": 0, "b": 1},
-#     ],  
-#     [
-#         "ilp bench - array sum 7",
-#         7000,
-#         "2pc_ilp_bench_7",
-#         {"a": 2, "b": 0},
-#         {"a": 0, "b": 1},
-#     ],  
-#         [
-#         "ilp bench - array sum 8",
-#         8000,
-#         "2pc_ilp_bench_8",
-#         {"a": 2, "b": 0},
-#         {"a": 0, "b": 1},
-#     ],  
-#         [
-#         "ilp bench - array sum 9",
-#         9000,
-#         "2pc_ilp_bench_9",
-=======
         14,
         ABY_SOURCE+"/build/bin/2pc_biomatch",
         {"db": [0,1,2,3,1,2,3,4,2,3,4,5,3,4,5,6,4,5,6,7,5,6,7,8,6,7,8,9,7,8,9,10,8,9,10,11,9,10,11,12,10,11,12,13,11,12,13,14,12,13,14,15,13,14,15,16,14,15,16,17,15,16,17,18,16,17,18,19,17,18,19,20,18,19,20,21,19,20,21,22,20,21,22,23,21,22,23,24,22,23,24,25,23,24,25,26,24,25,26,27,25,26,27,28,26,27,28,29,27,28,29,30,28,29,30,31,29,30,31,32,30,31,32,33,31,32,33,34,32,33,34,35,33,34,35,36,34,35,36,37,35,36,37,38,36,37,38,39,37,38,39,40,38,39,40,41,39,40,41,42,40,41,42,43,41,42,43,44,42,43,44,45,43,44,45,46,44,45,46,47,45,46,47,48,46,47,48,49,47,48,49,50,48,49,50,51,49,50,51,52,50,51,52,53,51,52,53,54,52,53,54,55,53,54,55,56,54,55,56,57,55,56,57,58,56,57,58,59,57,58,59,60,58,59,60,61,59,60,61,62,60,61,62,63,61,62,63,64,62,63,64,65,63,64,65,66,64,65,66,67,65,66,67,68,66,67,68,69,67,68,69,70,68,69,70,71,69,70,71,72,70,71,72,73,71,72,73,74,72,73,74,75,73,74,75,76,74,75,76,77,75,76,77,78,76,77,78,79,77,78,79,80,78,79,80,81,79,80,81,82,80,81,82,83,81,82,83,84,82,83,84,85,83,84,85,86,84,85,86,87,85,86,87,88,86,87,88,89,87,88,89,90,88,89,90,91,89,90,91,92,90,91,92,93,91,92,93,94,92,93,94,95,93,94,95,96,94,95,96,97,95,96,97,98,96,97,98,99,97,98,99,100,98,99,100,101,99,100,101,102,100,101,102,103,101,102,103,104,102,103,104,105,103,104,105,106,104,105,106,107,105,106,107,108,106,107,108,109,107,108,109,110,108,109,110,111,109,110,111,112,110,111,112,113,111,112,113,114,112,113,114,115,113,114,115,116,114,115,116,117,115,116,117,118,116,117,118,119,117,118,119,120,118,119,120,121,119,120,121,122,120,121,122,123,121,122,123,124,122,123,124,125,123,124,125,126,124,125,126,127,125,126,127,128,126,127,128,129,127,128,129,130,128,129,130,131,129,130,131,132,130,131,132,133,131,132,133,134,132,133,134,135,133,134,135,136,134,135,136,137,135,136,137,138,136,137,138,139,137,138,139,140,138,139,140,141,139,140,141,142,140,141,142,143,141,142,143,144,142,143,144,145,143,144,145,146,144,145,146,147,145,146,147,148,146,147,148,149,147,148,149,150,148,149,150,151,149,150,151,152,150,151,152,153,151,152,153,154,152,153,154,155,153,154,155,156,154,155,156,157,155,156,157,158,156,157,158,159,157,158,159,160,158,159,160,161,159,160,161,162,160,161,162,163,161,162,163,164,162,163,164,165,163,164,165,166,164,165,166,167,165,166,167,168,166,167,168,169,167,168,169,170,168,169,170,171,169,170,171,172,170,171,172,173,171,172,173,174,172,173,174,175,173,174,175,176,174,175,176,177,175,176,177,178,176,177,178,179,177,178,179,180,178,179,180,181,179,180,181,182,180,181,182,183,181,182,183,184,182,183,184,185,183,184,185,186,184,185,186,187,185,186,187,188,186,187,188,189,187,188,189,190,188,189,190,191,189,190,191,192,190,191,192,193,191,192,193,194,192,193,194,195,193,194,195,196,194,195,196,197,195,196,197,198,196,197,198,199,197,198,199,200,198,199,200,201,199,200,201,202,200,201,202,203,201,202,203,204,202,203,204,205,203,204,205,206,204,205,206,207,205,206,207,208,206,207,208,209,207,208,209,210,208,209,210,211,209,210,211,212,210,211,212,213,211,212,213,214,212,213,214,215,213,214,215,216,214,215,216,217,215,216,217,218,216,217,218,219,217,218,219,220,218,219,220,221,219,220,221,222,220,221,222,223,221,222,223,224,222,223,224,225,223,224,225,226,224,225,226,227,225,226,227,228,226,227,228,229,227,228,229,230,228,229,230,231,229,230,231,232,230,231,232,233,231,232,233,234,232,233,234,235,233,234,235,236,234,235,236,237,235,236,237,238,236,237,238,239,237,238,239,240,238,239,240,241,239,240,241,242,240,241,242,243,241,242,243,244,242,243,244,245,243,244,245,246,244,245,246,247,245,246,247,248,246,247,248,249,247,248,249,250,248,249,250,251,249,250,251,252,250,251,252,253,251,252,253,254,252,253,254,255,253,254,255,256,254,255,256,257,255,256,257,258], "sample": [0,0,0,0]},
@@ -1293,15 +786,4 @@
         {"a": 2, "b": 0},
         {"a": 0, "b": 1},
     ], 
-]
-
-# ree_tests = [
-#     [
-#         "Array sum test 2",
-#         6,
-#         ABY_SOURCE+"/build/bin/2pc_array_sum_2",
->>>>>>> b9526234
-#         {"a": 2, "b": 0},
-#         {"a": 0, "b": 1},
-#     ],  
-# ]+]