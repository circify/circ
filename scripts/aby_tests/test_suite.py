--- conflicted
+++ resolved
@@ -497,7 +497,6 @@
         "./scripts/aby_tests/test_inputs/biomatch_2.txt",
     ],   
 ]
-<<<<<<< HEAD
 
 # ilp_benchmark_tests = [
 #     [
@@ -563,6 +562,4 @@
 #         {"a": 2, "b": 0},
 #         {"a": 0, "b": 1},
 #     ],  
-# ]
-=======
->>>>>>> a86b9723
+# ]