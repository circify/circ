--- conflicted
+++ resolved
@@ -7,8 +7,9 @@
 use bellman::Circuit;
 use bls12_381::{Scalar, Bls12};
 use circ::front::datalog::{self, Datalog};
-use circ::front::zokrates::{self, Mode, Zokrates};
-use circ::front::FrontEnd;
+use circ::front::zokrates::{self, Zokrates};
+use circ::front::c::{self, C};
+use circ::front::{Mode, FrontEnd};
 use circ::ir::{opt::{opt, Opt}, term::extras::Letified};
 use circ::target::aby::output::write_aby_exec;
 use circ::target::aby::trans::to_aby;
@@ -91,6 +92,7 @@
     enum Language {
         Zokrates,
         Datalog,
+        C,
         Auto,
     }
 }
@@ -99,6 +101,7 @@
 enum DeterminedLanguage {
     Zokrates,
     Datalog,
+    C,
 }
 
 arg_enum! {
@@ -123,12 +126,19 @@
     match l {
         &Language::Datalog => DeterminedLanguage::Datalog,
         &Language::Zokrates => DeterminedLanguage::Zokrates,
+        &Language::C => DeterminedLanguage::C,
         &Language::Auto =>  {
             let p = input_path.to_str().unwrap();
             if p.ends_with(".zok") {
                 DeterminedLanguage::Zokrates
             } else if p.ends_with(".pl") {
                 DeterminedLanguage::Datalog
+            } else if p.ends_with(".c") {
+                DeterminedLanguage::C
+            } else if p.ends_with(".cpp") {
+                DeterminedLanguage::C
+            } else if p.ends_with(".cc") {
+                DeterminedLanguage::C
             } else {
                 println!("Could not deduce the input language from path '{}', please set the language manually", p);
                 std::process::exit(2)
@@ -143,20 +153,6 @@
         .format_timestamp(None)
         .init();
     let options = Options::from_args();
-<<<<<<< HEAD
-    let path_buf = options.zokrates_path.clone();
-    let mode = if options.maximize {
-        Mode::Opt
-    } else {
-        if let Some(v) = options.prove_high_value {
-            Mode::ProofOfHighValue(v)
-        } else {
-            match options.parties {
-                Some(p) => Mode::Mpc(p),
-                None => Mode::Proof,
-            }
-        }
-=======
     let path_buf = options.path.clone();
     println!("{:?}", options);
     let mode = match options.backend {
@@ -164,7 +160,6 @@
         Backend::Ilp { .. } => Mode::Opt,
         Backend::Mpc { .. } => Mode::Mpc(options.parties),
         Backend::Smt { .. } => Mode::Proof,
->>>>>>> 4ffa05fc
     };
     let language = determine_language(&options.frontend.language, &options.path);
     let cs = match language {
@@ -184,13 +179,20 @@
             };
             Datalog::gen(inputs)
         }
+        DeterminedLanguage::C => {
+            let inputs = c::Inputs {
+                file: options.path,
+                inputs: options.frontend.inputs,
+                mode: mode.clone(),
+            };
+            C::gen(inputs)
+        }
     };
     let cs = match mode {
         Mode::Opt => opt(cs, vec![Opt::ConstantFold]),
         Mode::Mpc(_) => opt(
             cs,
-            vec![],
-            // vec![Opt::Sha, Opt::ConstantFold, Opt::Mem, Opt::ConstantFold],
+            vec![Opt::Sha, Opt::ConstantFold, Opt::Mem, Opt::ConstantFold],
         ),
         Mode::Proof | Mode::ProofOfHighValue(_) => opt(
             cs,
@@ -252,8 +254,9 @@
         }
         Backend::Mpc { .. } => {
             println!("Converting to aby");
-            let aby = to_aby(cs);
-            write_aby_exec(aby, "zok".to_string(), path_buf);
+            let lang = &String::from("c");
+            to_aby(cs, &path_buf, &lang);
+            write_aby_exec(&path_buf, &lang);
         }
         Backend::Ilp { .. } => {
             println!("Converting to ilp");
