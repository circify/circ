--- conflicted
+++ resolved
@@ -20,12 +20,8 @@
     term::extras::Letified,
 };
 use circ::target::aby::trans::to_aby;
-<<<<<<< HEAD
-use circ::target::fhe::output::write_fhe_exec;
 use circ::target::fhe::trans::to_fhe;
-=======
 #[cfg(feature = "lp")]
->>>>>>> 0d61d45a
 use circ::target::ilp::trans::to_ilp;
 #[cfg(feature = "r1cs")]
 use circ::target::r1cs::bellman::parse_instance;
@@ -380,16 +376,18 @@
                 todo!()
             }
         }
-<<<<<<< HEAD
         Backend::Fhe { .. } => {
             println!("Converting to fhe");
-            let fhe = to_fhe(cs);
-            write_fhe_exec(fhe, path_buf);
-=======
+            let lang_str = match language {
+                DeterminedLanguage::C => "c".to_string(),
+                DeterminedLanguage::Zsharp => "zok".to_string(),
+                _ => panic!("Language isn't supported by FHE backend: {:#?}", language),
+            };
+            to_fhe(cs, &path_buf, &lang_str);
+        }
         #[cfg(not(feature = "smt"))]
         Backend::Smt { .. } => {
             panic!("Missing feature: smt");
->>>>>>> 0d61d45a
         }
     }
 }