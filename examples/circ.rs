--- conflicted
+++ resolved
@@ -146,7 +146,7 @@
         Prove,
         Setup,
         Verify,
-	Spartan,
+    Spartan,
     }
 }
 
@@ -292,27 +292,21 @@
             ..
         } => {
             println!("Converting to r1cs");
-<<<<<<< HEAD
             let r1cs;
-	    match action {
-		ProofAction::Spartan => {
-		    r1cs = to_r1cs(cs, circ::target::r1cs::spartan::SPARTAN_MODULUS.clone());
-		}
-		_ => {
-		    r1cs = to_r1cs(cs, circ::front::ZSHARP_MODULUS.clone());
-		}
-	    }
-            //println!("Pre-opt R1cs size: {}", r1cs.constraints().len());
-            //let r1cs = reduce_linearities(r1cs);
-=======
-            let r1cs = to_r1cs(cs, FieldT::from(DFL_T.modulus()));
+            match action {
+                ProofAction::Spartan => {
+                    r1cs = to_r1cs(cs, circ::target::r1cs::spartan::SPARTAN_MODULUS.clone());
+                }
+                _ => {
+                    r1cs = to_r1cs(cs, circ::front::ZSHARP_MODULUS.clone());
+                }
+            }
             println!("Pre-opt R1cs size: {}", r1cs.constraints().len());
             let r1cs = reduce_linearities(r1cs, Some(lc_elimination_thresh));
->>>>>>> c784bf70
             println!("Final R1cs size: {}", r1cs.constraints().len());
             let num_r1cs = r1cs.constraints().len().clone();
 
-	    match action {
+            match action {
                 ProofAction::Count => (),
                 ProofAction::Prove => {
                     println!("Proving");
@@ -343,46 +337,45 @@
                     let instance_vec = parse_instance(&instance);
                     verify_proof(&pvk, &pf, &instance_vec).unwrap();
                 }
-		ProofAction::Spartan => {
-		    println!("Converting R1CS to Spartan");
+                ProofAction::Spartan => {
+                    println!("Converting R1CS to Spartan");
  
-		    let (inst, vars, inps, num_cons, num_vars, num_inputs) = r1cs_to_spartan(r1cs);
-
-		    println!("Proving with Spartan");
-		    let prover = Instant::now();
-
-		    // produce public parameters
-		    let gens = NIZKGens::new(num_cons, num_vars, num_inputs);
-		    // produce proof
-		    let mut prover_transcript = Transcript::new(b"nizk_example");
-		    let pf = NIZK::prove(&inst, vars, &inps, &gens, &mut prover_transcript);		    
-	
-                     let prover_ms = prover.elapsed().as_millis();
-   		     let innerproof = &pf.r1cs_sat_proof;
-        	     let proof_len = bincode::serialize(innerproof).unwrap().len();
-      		     //let comm_len = bincode::serialize(&innerproof.comm_vars).unwrap().len();
-                     let comm_len = -1;
-
-   	            // write proof file
-		    //let mut pf_file = File::create(proof).unwrap();
+                    let (inst, vars, inps, num_cons, num_vars, num_inputs) = r1cs_to_spartan(r1cs);
+
+                    println!("Proving with Spartan");
+                    let prover = Instant::now();
+
+                    // produce public parameters
+                    let gens = NIZKGens::new(num_cons, num_vars, num_inputs);
+                    // produce proof
+                    let mut prover_transcript = Transcript::new(b"nizk_example");
+                    let pf = NIZK::prove(&inst, vars, &inps, &gens, &mut prover_transcript);            
+    
+                    let prover_ms = prover.elapsed().as_millis();
+                    let innerproof = &pf.r1cs_sat_proof;
+                    let proof_len = bincode::serialize(innerproof).unwrap().len();
+                    //let comm_len = bincode::serialize(&innerproof.comm_vars).unwrap().len();
+                    let comm_len = -1;
+
+                    // write proof file
+                    //let mut pf_file = File::create(proof).unwrap();
                     //pf.write(&mut pf_file).unwrap();
 
                     println!("Verifying with Spartan");
-		    let verifier = Instant::now();                    
-
-		    // verify proof
-		    let mut verifier_transcript = Transcript::new(b"nizk_example");
-		    assert!(pf
-			.verify(&inst, &inps, &mut verifier_transcript, &gens)
-			.is_ok());
-
-		    let verifier_ms = verifier.elapsed().as_millis();
-		    println!("proof verification successful!");
+                    let verifier = Instant::now();                    
+
+                    // verify proof
+                    let mut verifier_transcript = Transcript::new(b"nizk_example");
+                    assert!(pf
+                        .verify(&inst, &inps, &mut verifier_transcript, &gens)
+                        .is_ok());
+
+                    let verifier_ms = verifier.elapsed().as_millis();
+                    println!("proof verification successful!");
                     
-		    println!("{:#?}, r1cs: {}, prover ms: {}, verifier ms: {}, comm len: {}, proof len: {}", path_buf, num_r1cs, prover_ms, verifier_ms, comm_len, proof_len);
-		    eprintln!("{:#?}, r1cs: {}, prover ms: {}, verifier ms: {}, comm len: {}, proof len: {}", path_buf, num_r1cs, prover_ms, verifier_ms, comm_len, proof_len);
-
-		}
+                    println!("{:#?}, r1cs: {}, prover ms: {}, verifier ms: {}, comm len: {}, proof len: {}", path_buf, num_r1cs, prover_ms, verifier_ms, comm_len, proof_len);
+
+                }
             }
         }
         #[cfg(not(feature = "r1cs"))]
