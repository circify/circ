--- conflicted
+++ resolved
@@ -7,19 +7,10 @@
 use bellman::Circuit;
 use bls12_381::{Bls12, Scalar};
 use circ::front::datalog::{self, Datalog};
-<<<<<<< HEAD
 use circ::front::zokrates::{self, Zokrates};
 use circ::front::c::{self, C};
 use circ::front::{Mode, FrontEnd};
 use circ::ir::{opt::{opt, Opt}, term::extras::Letified};
-=======
-use circ::front::zokrates::{self, Mode, Zokrates};
-use circ::front::FrontEnd;
-use circ::ir::{
-    opt::{opt, Opt},
-    term::extras::Letified,
-};
->>>>>>> 11242a68
 use circ::target::aby::output::write_aby_exec;
 use circ::target::aby::trans::to_aby;
 use circ::target::ilp::trans::to_ilp;
@@ -144,12 +135,8 @@
     match l {
         &Language::Datalog => DeterminedLanguage::Datalog,
         &Language::Zokrates => DeterminedLanguage::Zokrates,
-<<<<<<< HEAD
         &Language::C => DeterminedLanguage::C,
         &Language::Auto =>  {
-=======
-        &Language::Auto => {
->>>>>>> 11242a68
             let p = input_path.to_str().unwrap();
             if p.ends_with(".zok") {
                 DeterminedLanguage::Zokrates
@@ -217,12 +204,8 @@
         Mode::Opt => opt(cs, vec![Opt::ScalarizeVars, Opt::ConstantFold]),
         Mode::Mpc(_) => opt(
             cs,
-<<<<<<< HEAD
-            vec![Opt::Sha, Opt::ConstantFold, Opt::Mem, Opt::ConstantFold],
-=======
             vec![Opt::ScalarizeVars],
             // vec![Opt::Sha, Opt::ConstantFold, Opt::Mem, Opt::ConstantFold],
->>>>>>> 11242a68
         ),
         Mode::Proof | Mode::ProofOfHighValue(_) => opt(
             cs,
