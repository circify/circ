#![allow(unused_imports)]
#[cfg(feature = "r1cs")]
use bellman::gadgets::test::TestConstraintSystem;
#[cfg(feature = "r1cs")]
use bellman::groth16::{
    create_random_proof, generate_parameters, generate_random_parameters, prepare_verifying_key,
    verify_proof, Parameters, Proof, VerifyingKey,
};
#[cfg(feature = "r1cs")]
use bellman::Circuit;
use bls12_381::{Bls12, Scalar};
use circ::cfg::{
    cfg,
    clap::{self, Args, Parser, Subcommand, ValueEnum},
    CircOpt,
};
#[cfg(feature = "c")]
use circ::front::c::{self, C};
use circ::front::datalog::{self, Datalog};
#[cfg(all(feature = "smt", feature = "zok"))]
use circ::front::zsharp::{self, ZSharpFE};
use circ::front::{FrontEnd, Mode};
use circ::ir::term::{Op, BV_LSHR, BV_SHL};
use circ::ir::{
    opt::{opt, Opt},
    term::{
        check,
        text::{parse_value_map, serialize_value_map},
    },
};
use circ::target::aby::trans::to_aby;
#[cfg(feature = "lp")]
use circ::target::ilp::{assignment_to_values, trans::to_ilp};
#[cfg(feature = "r1cs")]
use circ::target::r1cs::bellman::gen_params;
use circ::target::r1cs::opt::reduce_linearities;
#[cfg(feature = "r1cs")]
use circ::target::r1cs::spartan::write_data;
use circ::target::r1cs::trans::to_r1cs;
#[cfg(feature = "smt")]
use circ::target::smt::find_model;
use circ_fields::FieldT;
use fxhash::FxHashMap as HashMap;
#[cfg(feature = "lp")]
use good_lp::default_solver;
use std::fs::File;
use std::io::Read;
use std::io::Write;
use std::path::{Path, PathBuf};

#[derive(Debug, Parser)]
#[command(name = "circ", about = "CirC: the circuit compiler")]
struct Options {
    /// Input file
    #[arg(name = "PATH")]
    path: PathBuf,

    #[command(flatten)]
    frontend: FrontendOptions,

    #[command(flatten)]
    circ: CircOpt,

    /// Number of parties for an MPC.
    #[arg(long, default_value = "2", name = "PARTIES")]
    parties: u8,

    #[structopt(subcommand)]
    backend: Backend,
}

#[derive(Debug, Args)]
struct FrontendOptions {
    /// Input language
    #[arg(long, default_value = "auto", name = "LANG")]
    language: Language,

    /// Value threshold
    #[arg(long)]
    value_threshold: Option<u64>,
}

#[derive(Debug, Subcommand)]
enum Backend {
    #[allow(dead_code)]
    R1cs {
        #[arg(long, default_value = "P")]
        prover_key: PathBuf,
        #[arg(long, default_value = "V")]
        verifier_key: PathBuf,
        #[arg(long, default_value = "50")]
        /// linear combination constraints up to this size will be eliminated
        lc_elimination_thresh: usize,
        #[arg(long, default_value = "count")]
        action: ProofAction,
    },
    Smt {},
    Ilp {},
    Mpc {
        #[arg(long, default_value = "hycc", name = "cost_model")]
        cost_model: String,
        #[arg(long, default_value = "lp", name = "selection_scheme")]
        selection_scheme: String,
    },
}

#[derive(PartialEq, Eq, Debug, Clone, ValueEnum)]
enum Language {
    Zsharp,
    Datalog,
    C,
    Auto,
}

#[derive(PartialEq, Eq, Debug)]
pub enum DeterminedLanguage {
    Zsharp,
    Datalog,
    C,
}

#[derive(PartialEq, Eq, Debug)]
pub enum CostModelType {
    Opa,
    Hycc,
}

#[derive(PartialEq, Eq, Debug, Clone, ValueEnum)]
enum ProofAction {
    Count,
    Setup,
    SpartanSetup,
}

fn determine_language(l: &Language, input_path: &Path) -> DeterminedLanguage {
    match *l {
        Language::Datalog => DeterminedLanguage::Datalog,
        Language::Zsharp => DeterminedLanguage::Zsharp,
        Language::C => DeterminedLanguage::C,
        Language::Auto => {
            let p = input_path.to_str().unwrap();
            if p.ends_with(".zok") {
                DeterminedLanguage::Zsharp
            } else if p.ends_with(".pl") {
                DeterminedLanguage::Datalog
            } else if p.ends_with(".c") || p.ends_with(".cpp") || p.ends_with(".cc") {
                DeterminedLanguage::C
            } else {
                println!("Could not deduce the input language from path '{}', please set the language manually", p);
                std::process::exit(2)
            }
        }
    }
}

fn main() {
    env_logger::Builder::from_default_env()
        .format_level(false)
        .format_timestamp(None)
        .init();
    let options = Options::parse();
    circ::cfg::set(&options.circ);
    let path_buf = options.path.clone();
    println!("{:?}", options);
    let mode = match options.backend {
        Backend::R1cs { .. } => match options.frontend.value_threshold {
            Some(t) => Mode::ProofOfHighValue(t),
            None => Mode::Proof,
        },
        Backend::Ilp { .. } => Mode::Opt,
        Backend::Mpc { .. } => Mode::Mpc(options.parties),
        Backend::Smt { .. } => Mode::Proof,
    };
    let language = determine_language(&options.frontend.language, &options.path);
    let cs = match language {
        #[cfg(all(feature = "smt", feature = "zok"))]
        DeterminedLanguage::Zsharp => {
            let inputs = zsharp::Inputs {
                file: options.path,
                mode,
            };
            ZSharpFE::gen(inputs)
        }
        #[cfg(not(all(feature = "smt", feature = "zok")))]
        DeterminedLanguage::Zsharp => {
            panic!("Missing feature: smt,zok");
        }
        DeterminedLanguage::Datalog => {
            let inputs = datalog::Inputs { file: options.path };
            Datalog::gen(inputs)
        }
        #[cfg(feature = "c")]
        DeterminedLanguage::C => {
            let inputs = c::Inputs {
                file: options.path,
                mode,
            };
            C::gen(inputs)
        }
        #[cfg(not(feature = "c"))]
        DeterminedLanguage::C => {
            panic!("Missing feature: c");
        }
    };
    let cs = match mode {
        Mode::Opt => opt(
            cs,
            vec![Opt::ScalarizeVars, Opt::ConstantFold(Box::new([]))],
        ),
        Mode::Mpc(_) => {
            let ignore = [BV_LSHR, BV_SHL];
            opt(
                cs,
                vec![
                    Opt::ScalarizeVars,
                    Opt::Flatten,
                    Opt::Sha,
                    Opt::ConstantFold(Box::new(ignore.clone())),
                    Opt::Flatten,
                    // Function calls return tuples
                    Opt::Tuple,
                    Opt::Obliv,
                    // The obliv elim pass produces more tuples, that must be eliminated
                    Opt::Tuple,
                    Opt::LinearScan,
                    // The linear scan pass produces more tuples, that must be eliminated
                    Opt::Tuple,
                    Opt::ConstantFold(Box::new(ignore)),
                    // Binarize nary terms
                    Opt::Binarize,
                ],
                // vec![Opt::Sha, Opt::ConstantFold, Opt::Mem, Opt::ConstantFold],
            )
        }
        Mode::Proof | Mode::ProofOfHighValue(_) => opt(
            cs,
            vec![
                Opt::ScalarizeVars,
                Opt::Flatten,
                Opt::Sha,
                Opt::ConstantFold(Box::new([])),
                Opt::Flatten,
                Opt::Inline,
                // Tuples must be eliminated before oblivious array elim
                Opt::Tuple,
                Opt::ConstantFold(Box::new([])),
                Opt::Obliv,
                // The obliv elim pass produces more tuples, that must be eliminated
                Opt::Tuple,
                Opt::LinearScan,
                // The linear scan pass produces more tuples, that must be eliminated
                Opt::Tuple,
                Opt::Flatten,
                Opt::ConstantFold(Box::new([])),
                Opt::Inline,
            ],
        ),
    };
    println!("Done with IR optimization");

    match options.backend {
        #[cfg(feature = "r1cs")]
        Backend::R1cs {
            action,
            prover_key,
            verifier_key,
            ..
        } => {
            println!("Converting to r1cs");
<<<<<<< HEAD
            let (mut prover_data, verifier_data) =
                to_r1cs(cs.get("main").clone(), FieldT::from(DFL_T.modulus()));
=======
            let (mut prover_data, verifier_data) = to_r1cs(cs.get("main").clone(), cfg());

>>>>>>> ebfd6853
            println!(
                "Pre-opt R1cs size: {}",
                prover_data.r1cs.constraints().len()
            );
<<<<<<< HEAD
            let r1cs = reduce_linearities(prover_data.r1cs, Some(lc_elimination_thresh));
            println!("Final R1cs size: {}", r1cs.constraints().len());
            // save the optimized r1cs: the prover needs it to synthesize.
            prover_data.r1cs = r1cs;
=======
            prover_data.r1cs = reduce_linearities(prover_data.r1cs, cfg());

            println!("Final R1cs size: {}", prover_data.r1cs.constraints().len());
>>>>>>> ebfd6853
            match action {
                ProofAction::Count => (),
                ProofAction::Setup => {
                    println!("Generating Parameters");
                    gen_params::<Bls12, _, _>(
                        prover_key,
                        verifier_key,
                        &prover_data,
                        &verifier_data,
                    )
                    .unwrap();
                }
                ProofAction::SpartanSetup => {
                    write_data::<_, _>(prover_key, verifier_key, &prover_data, &verifier_data)
                        .unwrap();
                }
            }
        }
        #[cfg(not(feature = "r1cs"))]
        Backend::R1cs { .. } => {
            panic!("Missing feature: r1cs");
        }
        Backend::Mpc {
            cost_model,
            selection_scheme,
        } => {
            println!("Converting to aby");
            let lang_str = match language {
                DeterminedLanguage::C => "c".to_string(),
                DeterminedLanguage::Zsharp => "zok".to_string(),
                _ => panic!("Language isn't supported by MPC backend: {:#?}", language),
            };
            println!("Cost model: {}", cost_model);
            println!("Selection scheme: {}", selection_scheme);
            to_aby(cs, &path_buf, &lang_str, &cost_model, &selection_scheme);
        }
        #[cfg(feature = "lp")]
        Backend::Ilp { .. } => {
            println!("Converting to ilp");
            let inputs_and_sorts: HashMap<_, _> = cs
                .get("main")
                .clone()
                .metadata
                .input_vis
                .iter()
                .map(|(name, (sort, _))| (name.clone(), check(sort)))
                .collect();
            let ilp = to_ilp(cs.get("main").clone());
            let solver_result = ilp.solve(default_solver);
            let (max, vars) = solver_result.expect("ILP could not be solved");
            println!("Max value: {}", max.round() as u64);
            println!("Assignment:");
            for (var, val) in &vars {
                println!("  {}: {}", var, val.round() as u64);
            }
            let values = assignment_to_values(&vars, &inputs_and_sorts);
            let values_as_str = serialize_value_map(&values, None);
            std::fs::write("assignment.txt", values_as_str).unwrap();
        }
        #[cfg(not(feature = "lp"))]
        Backend::Ilp { .. } => {
            panic!("Missing feature: lp");
        }
        #[cfg(feature = "smt")]
        Backend::Smt { .. } => {
            if options.circ.datalog.lint_prim_rec {
                let main_comp = cs.get("main").clone();
                assert_eq!(main_comp.outputs.len(), 1);
                match find_model(&main_comp.outputs[0]) {
                    Some(m) => {
                        println!("Not primitive recursive!");
                        for (var, val) in m {
                            println!("{} -> {}", var, val);
                        }
                        std::process::exit(1)
                    }
                    None => {
                        println!("Primitive recursive");
                    }
                }
            } else {
                todo!()
            }
        }
        #[cfg(not(feature = "smt"))]
        Backend::Smt { .. } => {
            panic!("Missing feature: smt");
        }
    }
}<|MERGE_RESOLUTION|>--- conflicted
+++ resolved
@@ -267,27 +267,15 @@
             ..
         } => {
             println!("Converting to r1cs");
-<<<<<<< HEAD
-            let (mut prover_data, verifier_data) =
-                to_r1cs(cs.get("main").clone(), FieldT::from(DFL_T.modulus()));
-=======
             let (mut prover_data, verifier_data) = to_r1cs(cs.get("main").clone(), cfg());
 
->>>>>>> ebfd6853
             println!(
                 "Pre-opt R1cs size: {}",
                 prover_data.r1cs.constraints().len()
             );
-<<<<<<< HEAD
-            let r1cs = reduce_linearities(prover_data.r1cs, Some(lc_elimination_thresh));
-            println!("Final R1cs size: {}", r1cs.constraints().len());
-            // save the optimized r1cs: the prover needs it to synthesize.
-            prover_data.r1cs = r1cs;
-=======
             prover_data.r1cs = reduce_linearities(prover_data.r1cs, cfg());
 
             println!("Final R1cs size: {}", prover_data.r1cs.constraints().len());
->>>>>>> ebfd6853
             match action {
                 ProofAction::Count => (),
                 ProofAction::Setup => {
