--- conflicted
+++ resolved
@@ -44,9 +44,6 @@
     #[structopt(long, default_value = "2", name = "PARTIES")]
     parties: u8,
 
-    #[structopt(long, default_value = "hycc", name = "cost_model")]
-    cost_model: String,
-
     #[structopt(subcommand)]
     backend: Backend,
 }
@@ -90,14 +87,10 @@
     },
     Smt {},
     Ilp {},
-<<<<<<< HEAD
-    Mpc {},
-=======
     Mpc {
         #[structopt(long, default_value = "hycc", name = "cost_model")]
         cost_model: String,
     },
->>>>>>> 0eea91ea
 }
 
 arg_enum! {
@@ -214,9 +207,6 @@
         Mode::Opt => opt(cs, vec![Opt::ScalarizeVars, Opt::ConstantFold]),
         Mode::Mpc(_) => opt(
             cs,
-<<<<<<< HEAD
-            vec![Opt::Sha, Opt::ConstantFold, Opt::Mem, Opt::ConstantFold],
-=======
             vec![
                 Opt::Sha,
                 Opt::ConstantFold,
@@ -233,7 +223,6 @@
                 Opt::Binarize,
             ],
             // vec![Opt::Sha, Opt::ConstantFold, Opt::Mem, Opt::ConstantFold],
->>>>>>> 0eea91ea
         ),
         Mode::Proof | Mode::ProofOfHighValue(_) => opt(
             cs,
@@ -267,10 +256,7 @@
             proof,
             prover_key,
             verifier_key,
-<<<<<<< HEAD
-=======
             instance,
->>>>>>> 0eea91ea
             ..
         } => {
             println!("Converting to r1cs");
@@ -318,13 +304,8 @@
                 DeterminedLanguage::Zokrates => "zok".to_string(),
                 _ => panic!("Language isn't supported by MPC backend: {:#?}", language),
             };
-<<<<<<< HEAD
-            println!("Cost model: {}", options.cost_model);
-            to_aby(cs, &path_buf, &lang_str, &options.cost_model);
-=======
             println!("Cost model: {}", cost_model);
             to_aby(cs, &path_buf, &lang_str, &cost_model);
->>>>>>> 0eea91ea
             write_aby_exec(&path_buf, &lang_str);
         }
         Backend::Ilp { .. } => {
