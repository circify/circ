#![allow(unused_imports)]
#[cfg(feature = "r1cs")]
use bellman::gadgets::test::TestConstraintSystem;
#[cfg(feature = "r1cs")]
use bellman::groth16::{
    create_random_proof, generate_parameters, generate_random_parameters, prepare_verifying_key,
    verify_proof, Parameters, Proof, VerifyingKey,
};
#[cfg(feature = "r1cs")]
use bellman::Circuit;
use bls12_381::{Bls12, Scalar};
#[cfg(feature = "c")]
use circ::front::c::{self, C};
#[cfg(all(feature = "smt", feature = "zok"))]
use circ::front::datalog::{self, Datalog};
#[cfg(all(feature = "smt", feature = "zok"))]
use circ::front::zsharp::{self, ZSharpFE};
use circ::front::{FrontEnd, Mode};
use circ::ir::term::Term;
use circ::ir::term::{Functions, Op, PostOrderIter, BV_LSHR, BV_SHL};
use circ::ir::{
    opt::{opt, Opt},
    term::{
        check,
        extras::Letified,
        text::{parse_value_map, serialize_value_map},
    },
};
use circ::target::aby::trans::to_aby;
#[cfg(feature = "lp")]
use circ::target::ilp::{assignment_to_values, trans::to_ilp};
#[cfg(feature = "r1cs")]
use circ::target::r1cs::bellman::{gen_params, prove, verify};
use circ::target::r1cs::opt::reduce_linearities;
use circ::target::r1cs::trans::to_r1cs;
#[cfg(feature = "smt")]
use circ::target::smt::find_model;
use circ::util::field::DFL_T;
use circ_fields::FieldT;
use fxhash::FxHashMap as HashMap;
#[cfg(feature = "lp")]
use good_lp::default_solver;
use std::fs::File;
use std::io::Read;
use std::io::Write;
use std::path::{Path, PathBuf};
use std::time::Instant;
use structopt::clap::arg_enum;
use structopt::StructOpt;

use std::collections::BTreeMap;

#[derive(Debug, StructOpt)]
#[structopt(name = "circ", about = "CirC: the circuit compiler")]
struct Options {
    /// Input file
    #[structopt(parse(from_os_str), name = "PATH")]
    path: PathBuf,

    #[structopt(flatten)]
    frontend: FrontendOptions,

    /// Number of parties for an MPC.
    #[structopt(long, default_value = "2", name = "PARTIES")]
    parties: u8,

    #[structopt(subcommand)]
    backend: Backend,
}

#[derive(Debug, StructOpt)]
struct FrontendOptions {
    /// Input language
    #[structopt(long, default_value = "auto", name = "LANG")]
    language: Language,

    /// Value threshold
    #[structopt(long)]
    value_threshold: Option<u64>,

    /// How many recursions to allow (datalog)
    #[structopt(short, long, name = "N", default_value = "5")]
    rec_limit: usize,

    /// Lint recursions that are allegedly primitive recursive (datalog)
    #[structopt(long)]
    lint_prim_rec: bool,
}

#[derive(Debug, StructOpt)]
enum Backend {
    #[allow(dead_code)]
    R1cs {
        #[structopt(long, default_value = "P", parse(from_os_str))]
        prover_key: PathBuf,
        #[structopt(long, default_value = "V", parse(from_os_str))]
        verifier_key: PathBuf,
        #[structopt(long, default_value = "50")]
        /// linear combination constraints up to this size will be eliminated
        lc_elimination_thresh: usize,
        #[structopt(long, default_value = "count")]
        action: ProofAction,
    },
    Smt {},
    Ilp {},
    Mpc {
        #[structopt(long, default_value = "hycc", name = "cost_model")]
        cost_model: String,
        #[structopt(long, default_value = "lp", name = "selection_scheme")]
        selection_scheme: String,
        #[structopt(long, default_value = "8", name = "num_parts")]
        num_parts: usize,
        #[structopt(long, default_value = "4", name = "mut_level")]
        mut_level: usize,
        #[structopt(long, default_value = "1", name = "mut_step_size")]
        mut_step_size: usize,
        // partition params
        #[structopt(long, default_value = "1", name = "graph_type")]
        graph_type: usize,
        #[structopt(long, default_value = "15", name = "imbalance")]
        imbalance: usize,
    },
}

arg_enum! {
    #[derive(PartialEq, Debug)]
    enum Language {
        Zsharp,
        Datalog,
        C,
        Auto,
    }
}

#[derive(PartialEq, Debug)]
pub enum DeterminedLanguage {
    Zsharp,
    Datalog,
    C,
}

#[derive(PartialEq, Debug)]
pub enum CostModelType {
    Opa,
    Hycc,
}

arg_enum! {
    #[derive(PartialEq, Debug)]
    enum ProofAction {
        Count,
        Setup,
    }
}

fn determine_language(l: &Language, input_path: &Path) -> DeterminedLanguage {
    match *l {
        Language::Datalog => DeterminedLanguage::Datalog,
        Language::Zsharp => DeterminedLanguage::Zsharp,
        Language::C => DeterminedLanguage::C,
        Language::Auto => {
            let p = input_path.to_str().unwrap();
            if p.ends_with(".zok") {
                DeterminedLanguage::Zsharp
            } else if p.ends_with(".pl") {
                DeterminedLanguage::Datalog
            } else if p.ends_with(".c") || p.ends_with(".cpp") || p.ends_with(".cc") {
                DeterminedLanguage::C
            } else {
                println!("Could not deduce the input language from path '{}', please set the language manually", p);
                std::process::exit(2)
            }
        }
    }
}

fn main() {
    let mut now = Instant::now();

    env_logger::Builder::from_default_env()
        .format_level(false)
        .format_timestamp(None)
        .init();
    let options = Options::from_args();
    let path_buf = options.path.clone();
    println!("{:?}", options);
    let mode = match options.backend {
        Backend::R1cs { .. } => match options.frontend.value_threshold {
            Some(t) => Mode::ProofOfHighValue(t),
            None => Mode::Proof,
        },
        Backend::Ilp { .. } => Mode::Opt,
        Backend::Mpc { .. } => Mode::Mpc(options.parties),
        Backend::Smt { .. } => Mode::Proof,
    };
    let language = determine_language(&options.frontend.language, &options.path);
    let mut cs = match language {
        #[cfg(all(feature = "smt", feature = "zok"))]
        DeterminedLanguage::Zsharp => {
            let inputs = zsharp::Inputs {
                file: options.path,
                mode,
            };
            ZSharpFE::gen(inputs)
        }
        #[cfg(not(all(feature = "smt", feature = "zok")))]
        DeterminedLanguage::Zsharp => {
            panic!("Missing feature: smt,zok");
        }
        #[cfg(all(feature = "smt", feature = "zok"))]
        DeterminedLanguage::Datalog => {
            let inputs = datalog::Inputs {
                file: options.path,
                rec_limit: options.frontend.rec_limit,
                lint_prim_rec: options.frontend.lint_prim_rec,
            };
            Datalog::gen(inputs)
        }
        #[cfg(not(all(feature = "smt", feature = "zok")))]
        DeterminedLanguage::Datalog => {
            panic!("Missing feature: smt,zok");
        }
        #[cfg(feature = "c")]
        DeterminedLanguage::C => {
            let inputs = c::Inputs {
                file: options.path,
                mode,
            };
            C::gen(inputs)
        }
        #[cfg(not(feature = "c"))]
        DeterminedLanguage::C => {
            panic!("Missing feature: c");
        }
    };

    println!("Time: Frontend: {:?}", now.elapsed());

    cs = match mode {
        Mode::Opt => opt(
            cs,
            vec![Opt::ScalarizeVars, Opt::ConstantFold(Box::new([]))],
        ),
        Mode::Mpc(_) => {
            let ignore = [BV_LSHR, BV_SHL];
            opt(
                cs,
                vec![
                    Opt::ScalarizeVars,
                    Opt::Flatten,
                    Opt::Sha,
                    Opt::ConstantFold(Box::new(ignore.clone())),
                    Opt::Flatten,
                    // The function call abstraction creates tuples
                    Opt::Tuple,
                    Opt::Obliv,
                    // The obliv elim pass produces more tuples, that must be eliminated
                    Opt::Tuple,
                    Opt::LinearScan,
                    // The linear scan pass produces more tuples, that must be eliminated
<<<<<<< HEAD
                    Opt::Tuple,
=======
                    // Opt::Tuple,
>>>>>>> 5e5c39fb
                    Opt::ConstantFold(Box::new(ignore.clone())),
                    // Inline Function Calls
                    // Opt::Link,
                    Opt::Tuple,
                    // Binarize nary terms
                    Opt::Binarize,
                ],
            )
        }
        Mode::Proof | Mode::ProofOfHighValue(_) => opt(
            cs,
            vec![
                Opt::Flatten,
                Opt::Sha,
                Opt::ConstantFold(Box::new([])),
                Opt::Flatten,
                Opt::Link,
                // Now we can scalarize the entry interface
                Opt::ScalarizeVars,
                // Tuples must be eliminated before oblivious array elim
                Opt::Tuple,
                Opt::ConstantFold(Box::new([])),
                Opt::Obliv,
                // The obliv elim pass produces more tuples, that must be eliminated
                Opt::Tuple,
                Opt::LinearScan,
                // The linear scan pass produces more tuples, that must be eliminated
                Opt::Tuple,
                Opt::Flatten,
                Opt::ConstantFold(Box::new([])),
                Opt::Inline,
            ],
        ),
    };
    println!("Done with IR optimization");

    // for (name, c) in &cs.computations {
    //     println!("name: {}", name);
    //     for t in c.terms_postorder() {
    //         println!("t: {}", t);
    //     }
    // }

    match options.backend {
        #[cfg(feature = "r1cs")]
        Backend::R1cs {
            action,
            prover_key,
            verifier_key,
            lc_elimination_thresh,
            ..
        } => {
            println!("Converting to r1cs");
            let main = cs.get_entry();
            let (r1cs, mut prover_data, verifier_data) =
                to_r1cs(main.clone(), FieldT::from(DFL_T.modulus()));
            println!("Pre-opt R1cs size: {}", r1cs.constraints().len());
            let r1cs = reduce_linearities(r1cs, Some(lc_elimination_thresh));
            println!("Final R1cs size: {}", r1cs.constraints().len());
            // save the optimized r1cs: the prover needs it to synthesize.
            prover_data.r1cs = r1cs;
            match action {
                ProofAction::Count => (),
                ProofAction::Setup => {
                    println!("Generating Parameters");
                    gen_params::<Bls12, _, _>(
                        prover_key,
                        verifier_key,
                        &prover_data,
                        &verifier_data,
                    )
                    .unwrap();
                }
            }
        }
        #[cfg(not(feature = "r1cs"))]
        Backend::R1cs { .. } => {
            panic!("Missing feature: r1cs");
        }
        Backend::Mpc {
            cost_model,
            selection_scheme,
            num_parts,
            mut_level,
            mut_step_size,
            graph_type,
            imbalance
        } => {
            println!("Converting to aby");
            let lang_str = match language {
                DeterminedLanguage::C => "c".to_string(),
                DeterminedLanguage::Zsharp => "zok".to_string(),
                _ => panic!("Language isn't supported by MPC backend: {:#?}", language),
            };
            println!("Cost model: {}", cost_model);
            println!("Selection scheme: {}", selection_scheme);
            to_aby(
                cs,
                &path_buf,
                &lang_str,
                &cost_model,
                &selection_scheme,
                &num_parts,
                &mut_level,
                &mut_step_size,
                &graph_type,
                &imbalance,
            );
        }
        #[cfg(feature = "lp")]
        Backend::Ilp { .. } => {
            println!("Converting to ilp");
            let main = cs.get_entry();
            let inputs_and_sorts: HashMap<_, _> = main
                .metadata
                .input_vis
                .iter()
                .map(|(name, (sort, _))| (name.clone(), check(sort)))
                .collect();
            let ilp = to_ilp(main.clone());
            let solver_result = ilp.solve(default_solver);
            let (max, vars) = solver_result.expect("ILP could not be solved");
            println!("Max value: {}", max.round() as u64);
            println!("Assignment:");
            for (var, val) in &vars {
                println!("  {}: {}", var, val.round() as u64);
            }
            let values = assignment_to_values(&vars, &inputs_and_sorts);
            let values_as_str = serialize_value_map(&values);
            std::fs::write("assignment.txt", values_as_str).unwrap();
        }
        #[cfg(not(feature = "lp"))]
        Backend::Ilp { .. } => {
            panic!("Missing feature: lp");
        }
        #[cfg(feature = "smt")]
        Backend::Smt { .. } => {
            let c = cs.get_entry();
            if options.frontend.lint_prim_rec {
                assert_eq!(c.outputs.len(), 1);
                match find_model(&c.outputs[0]) {
                    Some(m) => {
                        println!("Not primitive recursive!");
                        for (var, val) in m {
                            println!("{} -> {}", var, val);
                        }
                        std::process::exit(1)
                    }
                    None => {
                        println!("Primitive recursive");
                    }
                }
            } else {
                todo!()
            }
        }
        #[cfg(not(feature = "smt"))]
        Backend::Smt { .. } => {
            panic!("Missing feature: smt");
        }
    }
}<|MERGE_RESOLUTION|>--- conflicted
+++ resolved
@@ -258,11 +258,7 @@
                     Opt::Tuple,
                     Opt::LinearScan,
                     // The linear scan pass produces more tuples, that must be eliminated
-<<<<<<< HEAD
-                    Opt::Tuple,
-=======
                     // Opt::Tuple,
->>>>>>> 5e5c39fb
                     Opt::ConstantFold(Box::new(ignore.clone())),
                     // Inline Function Calls
                     // Opt::Link,
