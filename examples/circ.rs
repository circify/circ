--- conflicted
+++ resolved
@@ -251,7 +251,7 @@
             opt(
                 cs,
                 vec![
-                    Opt::ScalarizeVars,
+                    // Opt::ScalarizeVars,
                     Opt::Flatten,
                     Opt::Sha,
                     Opt::ConstantFold(Box::new(ignore.clone())),
@@ -298,13 +298,9 @@
             ],
         ),
     };
-<<<<<<< HEAD
     #[cfg(feature = "bench")]
     println!("LOG: Optimizations: {:#?}", now.elapsed());
 
-=======
-    println!("Time: Opt: {:?}", now.elapsed());
->>>>>>> 8e71c8eb
     println!("Done with IR optimization");
 
     // for (name, c) in &cs.computations {
