#![allow(unused_imports)]
#[cfg(feature = "r1cs")]
use bellman::gadgets::test::TestConstraintSystem;
#[cfg(feature = "r1cs")]
use bellman::groth16::{
    create_random_proof, generate_parameters, generate_random_parameters, prepare_verifying_key,
    verify_proof, Parameters, Proof, VerifyingKey,
};
#[cfg(feature = "r1cs")]
use bellman::Circuit;
use bls12_381::{Bls12, Scalar};
#[cfg(feature = "c")]
use circ::front::c::{self, C};
use circ::front::datalog::{self, Datalog};
#[cfg(all(feature = "smt", feature = "zok"))]
use circ::front::zsharp::{self, ZSharpFE};
use circ::front::{FrontEnd, Mode};
use circ::ir::term::{Op, BV_LSHR, BV_SHL};
use circ::ir::{
    opt::{opt, Opt},
    term::{
        check,
        extras::Letified,
        text::{parse_value_map, serialize_value_map},
    },
};
use circ::target::aby::trans::to_aby;
#[cfg(feature = "lp")]
use circ::target::ilp::{assignment_to_values, trans::to_ilp};
#[cfg(feature = "r1cs")]
use circ::target::r1cs::bellman::gen_params;
use circ::target::r1cs::opt::reduce_linearities;
#[cfg(feature = "r1cs")]
use circ::target::r1cs::spartan::write_data;
use circ::target::r1cs::trans::to_r1cs;
#[cfg(feature = "smt")]
use circ::target::smt::find_model;
use circ::util::field::DFL_T;
use circ_fields::FieldT;
use fxhash::FxHashMap as HashMap;
#[cfg(feature = "lp")]
use good_lp::default_solver;
use std::fs::File;
use std::io::Read;
use std::io::Write;
use std::path::{Path, PathBuf};
use structopt::clap::arg_enum;
use structopt::StructOpt;

#[derive(Debug, StructOpt)]
#[structopt(name = "circ", about = "CirC: the circuit compiler")]
struct Options {
    /// Input file
    #[structopt(parse(from_os_str), name = "PATH")]
    path: PathBuf,

    #[structopt(flatten)]
    frontend: FrontendOptions,

    /// Number of parties for an MPC.
    #[structopt(long, default_value = "2", name = "PARTIES")]
    parties: u8,

    #[structopt(subcommand)]
    backend: Backend,
}

#[derive(Debug, StructOpt)]
struct FrontendOptions {
    /// Input language
    #[structopt(long, default_value = "auto", name = "LANG")]
    language: Language,

    /// Value threshold
    #[structopt(long)]
    value_threshold: Option<u64>,

    /// How many recursions to allow (datalog)
    #[structopt(short, long, name = "N", default_value = "5")]
    rec_limit: usize,

    /// Lint recursions that are allegedly primitive recursive (datalog)
    #[structopt(long)]
    lint_prim_rec: bool,

    #[cfg(feature = "zok")]
    /// In Z#, "isolate" assertions. That is, assertions in if/then/else expressions only take
    /// effect if that branch is active.
    ///
    /// See `--branch-isolation` in
    /// [ZoKrates](https://zokrates.github.io/language/control_flow.html).
    #[structopt(long)]
    z_isolate_asserts: bool,
}

#[derive(Debug, StructOpt)]
enum Backend {
    #[allow(dead_code)]
    R1cs {
        #[structopt(long, default_value = "P", parse(from_os_str))]
        prover_key: PathBuf,
        #[structopt(long, default_value = "V", parse(from_os_str))]
        verifier_key: PathBuf,
        #[structopt(long, default_value = "50")]
        /// linear combination constraints up to this size will be eliminated
        lc_elimination_thresh: usize,
        #[structopt(long, default_value = "count")]
        action: ProofAction,
    },
    Smt {},
    Ilp {},
    Mpc {
        #[structopt(long, default_value = "hycc", name = "cost_model")]
        cost_model: String,
        #[structopt(long, default_value = "lp", name = "selection_scheme")]
        selection_scheme: String,
    },
}

arg_enum! {
    #[derive(PartialEq, Eq, Debug)]
    enum Language {
        Zsharp,
        Datalog,
        C,
        Auto,
    }
}

#[derive(PartialEq, Eq, Debug)]
pub enum DeterminedLanguage {
    Zsharp,
    Datalog,
    C,
}

#[derive(PartialEq, Eq, Debug)]
pub enum CostModelType {
    Opa,
    Hycc,
}

arg_enum! {
    #[derive(PartialEq, Eq, Debug)]
    enum ProofAction {
        Count,
        Setup,
        SpartanSetup,
    }
}

fn determine_language(l: &Language, input_path: &Path) -> DeterminedLanguage {
    match *l {
        Language::Datalog => DeterminedLanguage::Datalog,
        Language::Zsharp => DeterminedLanguage::Zsharp,
        Language::C => DeterminedLanguage::C,
        Language::Auto => {
            let p = input_path.to_str().unwrap();
            if p.ends_with(".zok") {
                DeterminedLanguage::Zsharp
            } else if p.ends_with(".pl") {
                DeterminedLanguage::Datalog
            } else if p.ends_with(".c") || p.ends_with(".cpp") || p.ends_with(".cc") {
                DeterminedLanguage::C
            } else {
                println!("Could not deduce the input language from path '{}', please set the language manually", p);
                std::process::exit(2)
            }
        }
    }
}

fn main() {
    env_logger::Builder::from_default_env()
        .format_level(false)
        .format_timestamp(None)
        .init();
    let options = Options::from_args();
    let path_buf = options.path.clone();
    println!("{:?}", options);
    let mode = match options.backend {
        Backend::R1cs { .. } => match options.frontend.value_threshold {
            Some(t) => Mode::ProofOfHighValue(t),
            None => Mode::Proof,
        },
        Backend::Ilp { .. } => Mode::Opt,
        Backend::Mpc { .. } => Mode::Mpc(options.parties),
        Backend::Smt { .. } => Mode::Proof,
    };
    let language = determine_language(&options.frontend.language, &options.path);
    let cs = match language {
        #[cfg(all(feature = "smt", feature = "zok"))]
        DeterminedLanguage::Zsharp => {
            let inputs = zsharp::Inputs {
                file: options.path,
                mode,
                isolate_asserts: options.frontend.z_isolate_asserts,
            };
            ZSharpFE::gen(inputs)
        }
        #[cfg(not(all(feature = "smt", feature = "zok")))]
        DeterminedLanguage::Zsharp => {
            panic!("Missing feature: smt,zok");
        }
        DeterminedLanguage::Datalog => {
            let inputs = datalog::Inputs {
                file: options.path,
                rec_limit: options.frontend.rec_limit,
                lint_prim_rec: options.frontend.lint_prim_rec,
            };
            Datalog::gen(inputs)
        }
        #[cfg(feature = "c")]
        DeterminedLanguage::C => {
            let inputs = c::Inputs {
                file: options.path,
                mode,
            };
            C::gen(inputs)
        }
        #[cfg(not(feature = "c"))]
        DeterminedLanguage::C => {
            panic!("Missing feature: c");
        }
    };
    let cs = match mode {
        Mode::Opt => opt(
            cs,
            vec![Opt::ScalarizeVars, Opt::ConstantFold(Box::new([]))],
        ),
        Mode::Mpc(_) => {
            let ignore = [BV_LSHR, BV_SHL];
            opt(
                cs,
                vec![
                    Opt::ScalarizeVars,
                    Opt::Flatten,
                    Opt::Sha,
                    Opt::ConstantFold(Box::new(ignore.clone())),
                    Opt::Flatten,
                    // Function calls return tuples
                    Opt::Tuple,
                    Opt::Obliv,
                    // The obliv elim pass produces more tuples, that must be eliminated
                    Opt::Tuple,
                    Opt::LinearScan,
                    // The linear scan pass produces more tuples, that must be eliminated
                    Opt::Tuple,
                    Opt::ConstantFold(Box::new(ignore)),
                    // Binarize nary terms
                    Opt::Binarize,
                ],
                // vec![Opt::Sha, Opt::ConstantFold, Opt::Mem, Opt::ConstantFold],
            )
        }
        Mode::Proof | Mode::ProofOfHighValue(_) => opt(
            cs,
            vec![
                Opt::ScalarizeVars,
                Opt::Flatten,
                Opt::Sha,
                Opt::ConstantFold(Box::new([])),
                Opt::Flatten,
                Opt::Inline,
                // Tuples must be eliminated before oblivious array elim
                Opt::Tuple,
                Opt::ConstantFold(Box::new([])),
                Opt::Obliv,
                // The obliv elim pass produces more tuples, that must be eliminated
                Opt::Tuple,
                Opt::LinearScan,
                // The linear scan pass produces more tuples, that must be eliminated
                Opt::Tuple,
                Opt::Flatten,
                Opt::ConstantFold(Box::new([])),
                Opt::Inline,
            ],
        ),
    };
    println!("Done with IR optimization");

    match options.backend {
        #[cfg(feature = "r1cs")]
        Backend::R1cs {
            action,
            prover_key,
            verifier_key,
            lc_elimination_thresh,
            ..
        } => {
            println!("Converting to r1cs");
            let (mut prover_data, verifier_data) =
                to_r1cs(cs.get("main").clone(), FieldT::from(DFL_T.modulus()));
<<<<<<< HEAD
            println!(
                "Pre-opt R1cs size: {}",
                prover_data.r1cs.constraints().len()
            );
            let r1cs = reduce_linearities(prover_data.r1cs, Some(lc_elimination_thresh));
=======

            println!("Pre-opt R1cs size: {}", r1cs.constraints().len());
            let r1cs = reduce_linearities(r1cs, Some(lc_elimination_thresh));

>>>>>>> 65e8bd1d
            println!("Final R1cs size: {}", r1cs.constraints().len());
            // save the optimized r1cs: the prover needs it to synthesize.
            prover_data.r1cs = r1cs;
            match action {
                ProofAction::Count => (),
                ProofAction::Setup => {
                    println!("Generating Parameters");
                    gen_params::<Bls12, _, _>(
                        prover_key,
                        verifier_key,
                        &prover_data,
                        &verifier_data,
                    )
                    .unwrap();
                }
                ProofAction::SpartanSetup => {
                    write_data::<_, _>(prover_key, verifier_key, &prover_data, &verifier_data)
                        .unwrap();
                }
            }
        }
        #[cfg(not(feature = "r1cs"))]
        Backend::R1cs { .. } => {
            panic!("Missing feature: r1cs");
        }
        Backend::Mpc {
            cost_model,
            selection_scheme,
        } => {
            println!("Converting to aby");
            let lang_str = match language {
                DeterminedLanguage::C => "c".to_string(),
                DeterminedLanguage::Zsharp => "zok".to_string(),
                _ => panic!("Language isn't supported by MPC backend: {:#?}", language),
            };
            println!("Cost model: {}", cost_model);
            println!("Selection scheme: {}", selection_scheme);
            to_aby(cs, &path_buf, &lang_str, &cost_model, &selection_scheme);
        }
        #[cfg(feature = "lp")]
        Backend::Ilp { .. } => {
            println!("Converting to ilp");
            let inputs_and_sorts: HashMap<_, _> = cs
                .get("main")
                .clone()
                .metadata
                .input_vis
                .iter()
                .map(|(name, (sort, _))| (name.clone(), check(sort)))
                .collect();
            let ilp = to_ilp(cs.get("main").clone());
            let solver_result = ilp.solve(default_solver);
            let (max, vars) = solver_result.expect("ILP could not be solved");
            println!("Max value: {}", max.round() as u64);
            println!("Assignment:");
            for (var, val) in &vars {
                println!("  {}: {}", var, val.round() as u64);
            }
            let values = assignment_to_values(&vars, &inputs_and_sorts);
            let values_as_str = serialize_value_map(&values, None);
            std::fs::write("assignment.txt", values_as_str).unwrap();
        }
        #[cfg(not(feature = "lp"))]
        Backend::Ilp { .. } => {
            panic!("Missing feature: lp");
        }
        #[cfg(feature = "smt")]
        Backend::Smt { .. } => {
            if options.frontend.lint_prim_rec {
                let main_comp = cs.get("main").clone();
                assert_eq!(main_comp.outputs.len(), 1);
                match find_model(&main_comp.outputs[0]) {
                    Some(m) => {
                        println!("Not primitive recursive!");
                        for (var, val) in m {
                            println!("{} -> {}", var, val);
                        }
                        std::process::exit(1)
                    }
                    None => {
                        println!("Primitive recursive");
                    }
                }
            } else {
                todo!()
            }
        }
        #[cfg(not(feature = "smt"))]
        Backend::Smt { .. } => {
            panic!("Missing feature: smt");
        }
    }
}<|MERGE_RESOLUTION|>--- conflicted
+++ resolved
@@ -291,18 +291,11 @@
             println!("Converting to r1cs");
             let (mut prover_data, verifier_data) =
                 to_r1cs(cs.get("main").clone(), FieldT::from(DFL_T.modulus()));
-<<<<<<< HEAD
             println!(
                 "Pre-opt R1cs size: {}",
                 prover_data.r1cs.constraints().len()
             );
             let r1cs = reduce_linearities(prover_data.r1cs, Some(lc_elimination_thresh));
-=======
-
-            println!("Pre-opt R1cs size: {}", r1cs.constraints().len());
-            let r1cs = reduce_linearities(r1cs, Some(lc_elimination_thresh));
-
->>>>>>> 65e8bd1d
             println!("Final R1cs size: {}", r1cs.constraints().len());
             // save the optimized r1cs: the prover needs it to synthesize.
             prover_data.r1cs = r1cs;
