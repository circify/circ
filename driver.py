--- conflicted
+++ resolved
@@ -66,13 +66,8 @@
     Run cargo check with every individual feature
     """
     for feature in cargo_features:
-<<<<<<< HEAD
-        log_run_check(["cargo", "check", "--tests", "--examples", "--benches", "--bins", "--features", feature])
-
-=======
         log_run_check(["cargo", "check", "--tests", "--examples",
                       "--benches", "--bins", "--features", feature])
->>>>>>> c06e938c
 
 
 def build(features):
