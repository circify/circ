import os
from os import path

# Gloable variables
feature_path = ".features.txt"
mode_path = ".mode.txt"
<<<<<<< HEAD
cargo_features = {"aby", "c", "lp", "r1cs",
                  "smt", "zok", "datalog", "bellman", "spartan", "kahip", "kahypar"}
=======
cargo_features = {"aby", "c", "lp", "r1cs", "kahip", "kahypar",
                  "smt", "zok", "datalog", "bellman", "spartan"}
>>>>>>> bb8e6e36

# Environment variables
ABY_SOURCE = "./../ABY"
KAHIP_SOURCE = "./../KaHIP"
KAHYPAR_SOURCE = "./../kahypar"


def set_env(features):
    for f in features:
        if f == "aby":
            if not os.getenv("ABY_SOURCE"):
                os.environ["ABY_SOURCE"] = ABY_SOURCE
<<<<<<< HEAD
        if f == "kahip":
            if not os.getenv("KAHIP_SOURCE"):
                os.environ["KAHIP_SOURCE"] = KAHIP_SOURCE
        if f == "kahypar":
=======
        if f == 'kahip':
            if not os.getenv("KAHIP_SOURCE"):
                os.environ["KAHIP_SOURCE"] = KAHIP_SOURCE
        if f == 'kahypar':
>>>>>>> bb8e6e36
            if not os.getenv("KAHYPAR_SOURCE"):
                os.environ["KAHYPAR_SOURCE"] = KAHYPAR_SOURCE


def save_mode(mode):
    """ Save mode to file """
    with open(mode_path, 'w') as f:
        f.write(mode)


def load_mode():
    """ Load mode from file """
    if path.exists(mode_path):
        with open(mode_path, 'r') as f:
            return f.read().strip()
    else:
        return ""


def save_features(features):
    """ Save features to file """
    with open(feature_path, 'w') as f:
        feature_str = "\n".join(features)
        f.write(feature_str)


def load_features():
    """ Load features from file """
    if path.exists(feature_path):
        with open(feature_path, 'r') as f:
            features = f.read().splitlines()
            return features
    else:
        return []<|MERGE_RESOLUTION|>--- conflicted
+++ resolved
@@ -4,13 +4,8 @@
 # Gloable variables
 feature_path = ".features.txt"
 mode_path = ".mode.txt"
-<<<<<<< HEAD
-cargo_features = {"aby", "c", "lp", "r1cs",
-                  "smt", "zok", "datalog", "bellman", "spartan", "kahip", "kahypar"}
-=======
 cargo_features = {"aby", "c", "lp", "r1cs", "kahip", "kahypar",
                   "smt", "zok", "datalog", "bellman", "spartan"}
->>>>>>> bb8e6e36
 
 # Environment variables
 ABY_SOURCE = "./../ABY"
@@ -23,17 +18,10 @@
         if f == "aby":
             if not os.getenv("ABY_SOURCE"):
                 os.environ["ABY_SOURCE"] = ABY_SOURCE
-<<<<<<< HEAD
         if f == "kahip":
             if not os.getenv("KAHIP_SOURCE"):
                 os.environ["KAHIP_SOURCE"] = KAHIP_SOURCE
         if f == "kahypar":
-=======
-        if f == 'kahip':
-            if not os.getenv("KAHIP_SOURCE"):
-                os.environ["KAHIP_SOURCE"] = KAHIP_SOURCE
-        if f == 'kahypar':
->>>>>>> bb8e6e36
             if not os.getenv("KAHYPAR_SOURCE"):
                 os.environ["KAHYPAR_SOURCE"] = KAHYPAR_SOURCE
 
