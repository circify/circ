SHELL := /bin/bash # Use bash syntax

all: test

install_deps: 
	./scripts/install_deps.sh --install-aby --install-ezpc --default-env-flags

build_deps: install_deps
	./scripts/build_aby.zsh

build:
	cargo build --release --example circ
	cargo build --example circ

build_aby_zokrates: build build_deps
	./scripts/build_mpc_zokrates_test.zsh
	./scripts/build_aby.zsh

build_aby_c: build build_deps
	./scripts/build_mpc_c_test.zsh
	./scripts/build_aby.zsh

<<<<<<< HEAD
=======
build:
	cargo build --release --examples
	cargo build --examples

>>>>>>> 7a1e62a6
test: build build_aby_zokrates build_aby_c
	cargo test
	./scripts/zokrates_test.zsh
	python3 ./scripts/aby_tests/zokrates_test_aby.py
	python3 ./scripts/aby_tests/c_test_aby.py
	./scripts/test_zok_to_ilp.zsh
	./scripts/test_zok_to_ilp_pf.zsh
	./scripts/test_datalog.zsh

c_aby: build_aby_c
	python3 ./scripts/aby_tests/c_test_aby.py

z_aby: build_aby_zokrates
	python3 ./scripts/aby_tests/zokrates_test_aby.py

clean:
	# remove all generated files
	./scripts/clean_aby.zsh
	rm -rf scripts/aby_tests/__pycache__
	rm -rf P V pi perf.data perf.data.old flamegraph.svg

format:
	cargo fmt --all

lint:
	cargo clippy<|MERGE_RESOLUTION|>--- conflicted
+++ resolved
@@ -9,8 +9,8 @@
 	./scripts/build_aby.zsh
 
 build:
-	cargo build --release --example circ
-	cargo build --example circ
+	cargo build --release --examples
+	cargo build --examples
 
 build_aby_zokrates: build build_deps
 	./scripts/build_mpc_zokrates_test.zsh
@@ -20,13 +20,6 @@
 	./scripts/build_mpc_c_test.zsh
 	./scripts/build_aby.zsh
 
-<<<<<<< HEAD
-=======
-build:
-	cargo build --release --examples
-	cargo build --examples
-
->>>>>>> 7a1e62a6
 test: build build_aby_zokrates build_aby_c
 	cargo test
 	./scripts/zokrates_test.zsh
